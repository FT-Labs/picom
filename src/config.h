// SPDX-License-Identifier: MIT
// Copyright (c) 2011-2013, Christopher Jeffrey
// Copyright (c) 2013 Richard Grenville <pyxlcy@gmail.com>
// Copyright (c) 2018 Yuxuan Shui <yshuiv7@gmail.com>
#pragma once

/// Common functions and definitions for configuration parsing
/// Used for command line arguments and config files

#include <ctype.h>
#include <stdbool.h>
#include <stdlib.h>
#include <string.h>
#include <xcb/render.h>        // for xcb_render_fixed_t, XXX
#include <xcb/xcb.h>
#include <xcb/xfixes.h>

#include "uthash_extra.h"

#ifdef CONFIG_LIBCONFIG
#include <libconfig.h>
#endif

#include "compiler.h"
#include "kernel.h"
#include "log.h"
#include "region.h"
#include "types.h"
#include "win_defs.h"

typedef struct session session_t;

/// @brief Possible backends
enum backend {
	BKEND_XRENDER,
	BKEND_GLX,
	BKEND_XR_GLX_HYBRID,
	BKEND_DUMMY,
	BKEND_EGL,
	NUM_BKEND,
};

enum open_window_animation {
	OPEN_WINDOW_ANIMATION_NONE = 0,
	OPEN_WINDOW_ANIMATION_FLYIN,
	OPEN_WINDOW_ANIMATION_SLIDE_UP,
	OPEN_WINDOW_ANIMATION_SLIDE_DOWN,
	OPEN_WINDOW_ANIMATION_SLIDE_LEFT,
	OPEN_WINDOW_ANIMATION_SLIDE_RIGHT,
	OPEN_WINDOW_ANIMATION_SLIDE_IN,
	OPEN_WINDOW_ANIMATION_SLIDE_OUT,
	OPEN_WINDOW_ANIMATION_SLIDE_IN_CENTER,
	OPEN_WINDOW_ANIMATION_SLIDE_OUT_CENTER,
	OPEN_WINDOW_ANIMATION_ZOOM,
	OPEN_WINDOW_ANIMATION_MINIMIZE,
	OPEN_WINDOW_ANIMATION_SQUEEZE,
	OPEN_WINDOW_ANIMATION_SQUEEZE_BOTTOM,
	OPEN_WINDOW_ANIMATION_INVALID,
};

typedef struct win_option_mask {
	bool shadow : 1;
	bool fade : 1;
	bool focus : 1;
	bool blur_background : 1;
	bool full_shadow : 1;
	bool redir_ignore : 1;
	bool opacity : 1;
	bool clip_shadow_above : 1;
	enum open_window_animation animation;
} win_option_mask_t;

typedef struct win_option {
	bool shadow;
	bool fade;
	bool focus;
	bool blur_background;
	bool full_shadow;
	bool redir_ignore;
	double opacity;
	bool clip_shadow_above;
	enum open_window_animation animation;
} win_option_t;

enum blur_method {
	BLUR_METHOD_NONE = 0,
	BLUR_METHOD_KERNEL,
	BLUR_METHOD_BOX,
	BLUR_METHOD_GAUSSIAN,
	BLUR_METHOD_DUAL_KAWASE,
	BLUR_METHOD_INVALID,
};

typedef struct _c2_lptr c2_lptr_t;

enum vblank_scheduler_type {
	/// X Present extension based vblank events
	VBLANK_SCHEDULER_PRESENT,
	/// GLX_SGI_video_sync based vblank events
	VBLANK_SCHEDULER_SGI_VIDEO_SYNC,
	/// An invalid scheduler, served as a scheduler count, and
	/// as a sentinel value.
	LAST_VBLANK_SCHEDULER,
};

<<<<<<< HEAD
static inline const char *vblank_scheduler_type_str(enum vblank_scheduler_type type) {
	switch (type) {
	case VBLANK_SCHEDULER_PRESENT: return "present";
	case VBLANK_SCHEDULER_SGI_VIDEO_SYNC: return "sgi_video_sync";
	default: return "invalid";
	}
}
=======
extern const char *vblank_scheduler_str[];
>>>>>>> a5b2ceb5

/// Internal, private options for debugging and development use.
struct debug_options {
	/// Try to reduce frame latency by using vblank interval and render time
	/// estimates. Right now it's not working well across drivers.
	int smart_frame_pacing;
	/// Override the vblank scheduler chosen by the compositor.
	int force_vblank_scheduler;
};

/// Structure representing all options.
typedef struct options {
	// === Debugging ===
	bool monitor_repaint;
	bool print_diagnostics;
	/// Render to a separate window instead of taking over the screen
	bool debug_mode;
	// === General ===
	/// Use the legacy backends?
	bool legacy_backends;
	/// Path to write PID to.
	char *write_pid_path;
	/// The backend in use.
	enum backend backend;
	/// Whether to sync X drawing with X Sync fence to avoid certain delay
	/// issues with GLX backend.
	bool xrender_sync_fence;
	/// Whether to avoid using stencil buffer under GLX backend. Might be
	/// unsafe.
	bool glx_no_stencil;
	/// Whether to avoid rebinding pixmap on window damage.
	bool glx_no_rebind_pixmap;
	/// Custom fragment shader for painting windows, as a string.
	char *glx_fshader_win_str;
	/// Whether to detect rounded corners.
	bool detect_rounded_corners;
	/// Force painting of window content with blending.
	bool force_win_blend;
	/// Resize damage for a specific number of pixels.
	int resize_damage;
	/// Whether to unredirect all windows if a full-screen opaque window
	/// is detected.
	bool unredir_if_possible;
	/// List of conditions of windows to ignore as a full-screen window
	/// when determining if a window could be unredirected.
	c2_lptr_t *unredir_if_possible_blacklist;
	/// Delay before unredirecting screen, in milliseconds.
	long unredir_if_possible_delay;
	/// Forced redirection setting through D-Bus.
	switch_t redirected_force;
	/// Whether to stop painting. Controlled through D-Bus.
	switch_t stoppaint_force;
	/// Whether to enable D-Bus support.
	bool dbus;
	/// Path to log file.
	char *logpath;
	/// Number of cycles to paint in benchmark mode. 0 for disabled.
	int benchmark;
	/// Window to constantly repaint in benchmark mode. 0 for full-screen.
	xcb_window_t benchmark_wid;
	/// A list of conditions of windows not to paint.
	c2_lptr_t *paint_blacklist;
	/// Whether to show all X errors.
	bool show_all_xerrors;
	/// Whether to avoid acquiring X Selection.
	bool no_x_selection;
	/// Window type option override.
	win_option_t wintype_option[NUM_WINTYPES];

	// === VSync & software optimization ===
	/// VSync method to use;
	bool vsync;
	/// Whether to use glFinish() instead of glFlush() for (possibly) better
	/// VSync yet probably higher CPU usage.
	bool vsync_use_glfinish;
	/// Whether use damage information to help limit the area to paint
	bool use_damage;
	/// Disable frame pacing
	bool no_frame_pacing;

	// === Shadow ===
	/// Red, green and blue tone of the shadow.
	double shadow_red, shadow_green, shadow_blue;
	int shadow_radius;
	int shadow_offset_x, shadow_offset_y;
	double shadow_opacity;
	/// argument string to shadow-exclude-reg option
	char *shadow_exclude_reg_str;
	/// Shadow blacklist. A linked list of conditions.
	c2_lptr_t *shadow_blacklist;
	/// Whether bounding-shaped window should be ignored.
	bool shadow_ignore_shaped;
	/// Whether to crop shadow to the very X RandR monitor.
	bool crop_shadow_to_monitor;
	/// Don't draw shadow over these windows. A linked list of conditions.
	c2_lptr_t *shadow_clip_list;

	// === Fading ===
	/// How much to fade in in a single fading step.
	double fade_in_step;
	/// How much to fade out in a single fading step.
	double fade_out_step;
	/// Fading time delta. In milliseconds.
	int fade_delta;
	/// Whether to disable fading on window open/close.
	bool no_fading_openclose;
	/// Whether to disable fading on ARGB managed destroyed windows.
	bool no_fading_destroyed_argb;
	/// Fading blacklist. A linked list of conditions.
	c2_lptr_t *fade_blacklist;

	// === Animations ===
	/// Whether to do window animations
	bool animations;
	/// Which animation to run when opening a window
	enum open_window_animation animation_for_open_window;
	/// Which animation to run when opening a transient window
	enum open_window_animation animation_for_transient_window;
	/// Which animation to run when unmapping a window
	enum open_window_animation animation_for_unmap_window;
	/// Which animation to run when swapping to new tag
	enum open_window_animation animation_for_next_tag;
	/// Which animation to run for old tag
	enum open_window_animation animation_for_prev_tag;
	/// Spring stiffness for animation
	double animation_stiffness;
	/// Spring stiffness for current tag animation
	double animation_stiffness_tag_change;
	/// Window mass for animation
	double animation_window_mass;
	/// Animation dampening
	double animation_dampening;
	/// Whether to clamp animations
	bool animation_clamping;
	/// Animation blacklist. A linked list of conditions.
	c2_lptr_t *animation_blacklist;
	/// TODO: open/close animations

	// === Opacity ===
	/// Default opacity for inactive windows.
	/// 32-bit integer with the format of _NET_WM_WINDOW_OPACITY.
	double inactive_opacity;
	/// Default opacity for inactive windows.
	double active_opacity;
	/// Whether inactive_opacity overrides the opacity set by window
	/// attributes.
	bool inactive_opacity_override;
	/// Frame opacity. Relative to window opacity, also affects shadow
	/// opacity.
	double frame_opacity;
	/// Whether to detect _NET_WM_WINDOW_OPACITY on client windows. Used on window
	/// managers that don't pass _NET_WM_WINDOW_OPACITY to frame windows.
	bool detect_client_opacity;

	// === Other window processing ===
	/// Blur method for background of semi-transparent windows
	enum blur_method blur_method;
	// Size of the blur kernel
	int blur_radius;
	// Standard deviation for the gaussian blur
	double blur_deviation;
	// Strength of the dual_kawase blur
	int blur_strength;
	/// Whether to blur background when the window frame is not opaque.
	/// Implies blur_background.
	bool blur_background_frame;
	/// Whether to use fixed blur strength instead of adjusting according
	/// to window opacity.
	bool blur_background_fixed;
	/// Background blur blacklist. A linked list of conditions.
	c2_lptr_t *blur_background_blacklist;
	/// Blur convolution kernel.
	struct conv **blur_kerns;
	/// Number of convolution kernels
	int blur_kernel_count;
	/// Custom fragment shader for painting windows
	char *window_shader_fg;
	/// Rules to change custom fragment shader for painting windows.
	c2_lptr_t *window_shader_fg_rules;
	/// How much to dim an inactive window. 0.0 - 1.0, 0 to disable.
	double inactive_dim;
	/// Whether to use fixed inactive dim opacity, instead of deciding
	/// based on window opacity.
	bool inactive_dim_fixed;
	/// Conditions of windows to have inverted colors.
	c2_lptr_t *invert_color_list;
	/// Rules to change window opacity.
	c2_lptr_t *opacity_rules;
	/// Limit window brightness
	double max_brightness;
	// Radius of rounded window corners
	int corner_radius;
	/// Rounded corners blacklist. A linked list of conditions.
	c2_lptr_t *rounded_corners_blacklist;
	/// Rounded corner rules. A linked list of conditions.
	c2_lptr_t *corner_radius_rules;

	// === Focus related ===
	/// Whether to try to detect WM windows and mark them as focused.
	bool mark_wmwin_focused;
	/// Whether to mark override-redirect windows as focused.
	bool mark_ovredir_focused;
	/// Whether to use EWMH _NET_ACTIVE_WINDOW to find active window.
	bool use_ewmh_active_win;
	/// A list of windows always to be considered focused.
	c2_lptr_t *focus_blacklist;
	/// Whether to do window grouping with <code>WM_TRANSIENT_FOR</code>.
	bool detect_transient;
	/// Whether to do window grouping with <code>WM_CLIENT_LEADER</code>.
	bool detect_client_leader;

	// === Calculated ===
	/// Whether we need to track window leaders.
	bool track_leader;

	// Don't use EWMH to detect fullscreen applications
	bool no_ewmh_fullscreen;

	// Make transparent windows clip other windows, instead of blending on top of
	// them
	bool transparent_clipping;

	// Enable fading for next tag
	bool enable_fading_next_tag;

	// Enable fading for prev tag
	bool enable_fading_prev_tag;

	/// A list of conditions of windows to which transparent clipping
	/// should not apply
	c2_lptr_t *transparent_clipping_blacklist;

	bool dithered_present;

	struct debug_options debug_options;
} options_t;

extern const char *const BACKEND_STRS[NUM_BKEND + 1];

bool must_use parse_long(const char *, long *);
bool must_use parse_int(const char *, int *);
struct conv **must_use parse_blur_kern_lst(const char *, bool *hasneg, int *count);
bool must_use parse_geometry(session_t *, const char *, region_t *);
bool must_use parse_numeric_window_rule(c2_lptr_t **, const char *, long, long);
bool must_use parse_rule_window_shader(c2_lptr_t **, const char *, const char *);
char *must_use locate_auxiliary_file(const char *scope, const char *path,
                                     const char *include_dir);
enum blur_method must_use parse_blur_method(const char *src);
enum open_window_animation must_use parse_open_window_animation(const char *src);

/**
 * Add a pattern to a condition linked list.
 */
bool condlst_add(c2_lptr_t **, const char *);

#ifdef CONFIG_LIBCONFIG
const char *xdg_config_home(void);
char **xdg_config_dirs(void);

/// Parse a configuration file
/// Returns the actually config_file name used, allocated on heap
/// Outputs:
///   shadow_enable = whether shaodw is enabled globally
///   fading_enable = whether fading is enabled globally
///   win_option_mask = whether option overrides for specific window type is set for given
///                     options
///   hasneg = whether the convolution kernel has negative values
char *
parse_config_libconfig(options_t *, const char *config_file, bool *shadow_enable,
                       bool *fading_enable, bool *hasneg, win_option_mask_t *winopt_mask);
#endif

void set_default_winopts(options_t *, win_option_mask_t *, bool shadow_enable,
                         bool fading_enable, bool blur_enable);
/// Parse a configuration file is that is enabled, also initialize the winopt_mask with
/// default values
/// Outputs and returns:
///   same as parse_config_libconfig
char *parse_config(options_t *, const char *config_file, bool *shadow_enable,
                   bool *fading_enable, bool *hasneg, win_option_mask_t *winopt_mask);

/**
 * Parse a backend option argument.
 */
static inline attr_pure enum backend parse_backend(const char *str) {
	for (enum backend i = 0; BACKEND_STRS[i]; ++i) {
		if (!strcasecmp(str, BACKEND_STRS[i])) {
			return i;
		}
	}
	// Keep compatibility with an old revision containing a spelling mistake...
	if (!strcasecmp(str, "xr_glx_hybird")) {
		log_warn("backend xr_glx_hybird should be xr_glx_hybrid, the misspelt "
		         "version will be removed soon.");
		return BKEND_XR_GLX_HYBRID;
	}
	// cju wants to use dashes
	if (!strcasecmp(str, "xr-glx-hybrid")) {
		log_warn("backend xr-glx-hybrid should be xr_glx_hybrid, the alternative "
		         "version will be removed soon.");
		return BKEND_XR_GLX_HYBRID;
	}
	log_error("Invalid backend argument: %s", str);
	return NUM_BKEND;
}

/**
 * Parse a VSync option argument.
 */
static inline bool parse_vsync(const char *str) {
	if (strcmp(str, "no") == 0 || strcmp(str, "none") == 0 ||
	    strcmp(str, "false") == 0 || strcmp(str, "nah") == 0) {
		return false;
	}
	return true;
}

// vim: set noet sw=8 ts=8 :<|MERGE_RESOLUTION|>--- conflicted
+++ resolved
@@ -103,17 +103,7 @@
 	LAST_VBLANK_SCHEDULER,
 };
 
-<<<<<<< HEAD
-static inline const char *vblank_scheduler_type_str(enum vblank_scheduler_type type) {
-	switch (type) {
-	case VBLANK_SCHEDULER_PRESENT: return "present";
-	case VBLANK_SCHEDULER_SGI_VIDEO_SYNC: return "sgi_video_sync";
-	default: return "invalid";
-	}
-}
-=======
 extern const char *vblank_scheduler_str[];
->>>>>>> a5b2ceb5
 
 /// Internal, private options for debugging and development use.
 struct debug_options {
