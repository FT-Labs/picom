// SPDX-License-Identifier: MIT
// Copyright (c) 2011-2013, Christopher Jeffrey
// Copyright (c) 2013 Richard Grenville <pyxlcy@gmail.com>
#pragma once
#include <stdbool.h>
#include <xcb/damage.h>
#include <xcb/render.h>
#include <xcb/xcb.h>

#include <backend/backend.h>

#include "uthash_extra.h"

#include "c2.h"
#include "compiler.h"
#include "list.h"
#include "region.h"
#include "render.h"
#include "types.h"
#include "utils.h"
#include "win_defs.h"
#include "x.h"

struct backend_base;
typedef struct session session_t;
typedef struct _glx_texture glx_texture_t;

#define win_stack_foreach_managed(w, win_stack)                                          \
	list_foreach(struct managed_win, w, win_stack,                                   \
	             base.stack_neighbour) if ((w)->base.managed)

#define win_stack_foreach_managed_safe(w, win_stack)                                     \
	list_foreach_safe(struct managed_win, w, win_stack,                              \
	                  base.stack_neighbour) if ((w)->base.managed)

#ifdef CONFIG_OPENGL
// FIXME this type should be in opengl.h
//       it is very unideal for it to be here
typedef struct {
	/// Framebuffer used for blurring.
	GLuint fbo;
	/// Textures used for blurring.
	GLuint textures[2];
	/// Width of the textures.
	int width;
	/// Height of the textures.
	int height;
} glx_blur_cache_t;
#endif

/// An entry in the window stack. May or may not correspond to a window we know about.
struct window_stack_entry {
	struct list_node stack_neighbour;
	/// The actual window correspond to this stack entry. NULL if we didn't know about
	/// this window (e.g. an InputOnly window, or we haven't handled the window
	/// creation yet)
	struct win *win;
	/// The window id. Might not be unique in the stack, because there might be
	/// destroyed window still fading out in the stack.
	xcb_window_t id;
};

/**
 * About coordinate systems
 *
 * In general, X is the horizontal axis, Y is the vertical axis.
 * X goes from left to right, Y goes downwards.
 *
 * Global: the origin is the top left corner of the Xorg screen.
 * Local: the origin is the top left corner of the window, border is
 *        considered part of the window.
 */

/// Structure representing a top-level managed window.
typedef struct win win;
struct win {
	UT_hash_handle hh;
	struct list_node stack_neighbour;
	/// ID of the top-level frame window.
	xcb_window_t id;
	/// Whether the window is destroyed from Xorg's perspective
	bool destroyed : 1;
	/// True if we just received CreateNotify, and haven't queried X for any info
	/// about the window
	bool is_new : 1;
	/// True if this window is managed, i.e. this struct is actually a `managed_win`.
	/// Always false if `is_new` is true.
	bool managed : 1;
};

struct win_geometry {
	int16_t x;
	int16_t y;
	uint16_t width;
	uint16_t height;
	uint16_t border_width;
};

enum {
    // dwm_mask
    ANIM_PREV_TAG = 1,
    ANIM_NEXT_TAG = (1 << 1),
    ANIM_UNMAP = (1 << 2),
    ANIM_SPECIAL_MINIMIZE = (1 << 3),
    // animation_is_tag
    ANIM_IN_TAG = 1,
    ANIM_SLOW = (1 << 1),
    ANIM_FAST = (1 << 2),
    ANIM_FADE = (1 << 3),
};

struct managed_win {
	struct win base;
	/// backend data attached to this window. Only available when
	/// `state` is not UNMAPPED
<<<<<<< HEAD
	void *win_image;
	void *old_win_image; // Old window image for interpolating window contents during animations
	void *shadow_image;
	void *mask_image;
=======
	image_handle win_image;
	image_handle shadow_image;
	image_handle mask_image;
>>>>>>> b99c7db7
	/// Pointer to the next higher window to paint.
	struct managed_win *prev_trans;
	/// Number of windows above this window
	int stacking_rank;
	// TODO(yshui) rethink reg_ignore

	// Core members
	/// The "mapped state" of this window, doesn't necessary
	/// match X mapped state, because of fading.
	winstate_t state;
	/// Window attributes.
	xcb_get_window_attributes_reply_t a;
	/// The geometry of the window body, excluding the window border region.
	struct win_geometry g;
	/// Updated geometry received in events
	struct win_geometry pending_g;
	/// X RandR monitor this window is on.
	int randr_monitor;
	/// Window visual pict format
	const xcb_render_pictforminfo_t *pictfmt;
	/// Client window visual pict format
	const xcb_render_pictforminfo_t *client_pictfmt;
	/// Window painting mode.
	winmode_t mode;
	/// Whether the window has been damaged at least once.
	bool ever_damaged;
	/// Whether the window was damaged after last paint.
	bool pixmap_damaged;
	/// Damage of the window.
	xcb_damage_damage_t damage;
	/// Paint info of the window.
	paint_t paint;
	/// bitmap for properties which needs to be updated
	uint64_t *stale_props;
	/// number of uint64_ts that has been allocated for stale_props
	size_t stale_props_capacity;

	/// Bounding shape of the window. In local coordinates.
	/// See above about coordinate systems.
	region_t bounding_shape;
	/// Window flags. Definitions above.
	uint64_t flags;
	/// The region of screen that will be obscured when windows above is painted,
	/// in global coordinates.
	/// We use this to reduce the pixels that needed to be paint when painting
	/// this window and anything underneath. Depends on window frame
	/// opacity state, window geometry, window mapped/unmapped state,
	/// window mode of the windows above. DOES NOT INCLUDE the body of THIS WINDOW.
	/// NULL means reg_ignore has not been calculated for this window.
        /// 1 = tag prev  , 2 = tag next, 4 = unmap
	uint32_t dwm_mask;
	rc_region_t *reg_ignore;
	/// Whether the reg_ignore of all windows beneath this window are valid
	bool reg_ignore_valid;
	/// Cached width/height of the window including border.
	int widthb, heightb;
	/// Whether the window is bounding-shaped.
	bool bounding_shaped;
	/// Whether the window just have rounded corners.
	bool rounded_corners;
	/// Whether this window is to be painted.
	bool to_paint;
	/// Whether the window is painting excluded.
	bool paint_excluded;
	/// Whether the window is unredirect-if-possible excluded.
	bool unredir_if_possible_excluded;
	/// Whether this window is in open/close state.
	bool in_openclose;
	/// Current position and destination, for animation
	double animation_center_x,      animation_center_y;
	double animation_dest_center_x, animation_dest_center_y;
	double animation_w,      animation_h;
	double animation_dest_w, animation_dest_h;
	/// Spring animation velocity
	double animation_velocity_x, animation_velocity_y;
	double animation_velocity_w, animation_velocity_h;
	/// Track animation progress; goes from 0 to 1
	double animation_progress;
	/// Inverse of the window distance at the start of animation, for
	/// tracking animation progress
	double animation_inv_og_distance;
	/// Animation info if it is a tag change & check if its changing window sizes
    	/// 0: no tag change
    	/// 1: normal tag change animation
    	/// 2: tag change animation that effects window size
    	uint16_t animation_is_tag;

	// Client window related members
	/// ID of the top-level client window of the window.
	xcb_window_t client_win;
	/// Type of the window.
	wintype_t window_type;
	/// Whether it looks like a WM window. We consider a window WM window if
	/// it does not have a decedent with WM_STATE and it is not override-
	/// redirected itself.
	bool wmwin;
	/// Leader window ID of the window.
	xcb_window_t leader;
	/// Cached topmost window ID of the window.
	xcb_window_t cache_leader;

	// Focus-related members
	/// Whether the window is to be considered focused.
	bool focused;
	/// Override value of window focus state. Set by D-Bus method calls.
	switch_t focused_force;

	// Blacklist related members
	/// Name of the window.
	char *name;
	/// Window instance class of the window.
	char *class_instance;
	/// Window general class of the window.
	char *class_general;
	/// <code>WM_WINDOW_ROLE</code> value of the window.
	char *role;
	/// Whether the window sets the EWMH fullscreen property.
	bool is_ewmh_fullscreen;
	/// Whether the window should be considered fullscreen. Based on
	/// `is_ewmh_fullscreen`, or the windows spatial relation with the
	/// root window. Which one is used is determined by user configuration.
	bool is_fullscreen;
	/// Whether the window is the EWMH active window.
	bool is_ewmh_focused;

	// Opacity-related members
	/// Current window opacity.
	double opacity;
	/// Target window opacity.
	double opacity_target;
	/// Previous window opacity.
	double opacity_target_old;
	/// true if window (or client window, for broken window managers
	/// not transferring client window's _NET_WM_WINDOW_OPACITY value) has opacity
	/// prop
	bool has_opacity_prop;
	/// Cached value of opacity window attribute.
	opacity_t opacity_prop;
	/// true if opacity is set by some rules
	bool opacity_is_set;
	/// Last window opacity value set by the rules.
	double opacity_set;

	/// Radius of rounded window corners
	int corner_radius;
	float border_col[4];

	// Fading-related members
	/// Override value of window fade state. Set by D-Bus method calls.
	switch_t fade_force;
	/// Whether fading is excluded by the rules. Calculated.
	bool fade_excluded;

	/// Whether transparent clipping is excluded by the rules.
	bool transparent_clipping_excluded;

	// Frame-opacity-related members
	/// Current window frame opacity. Affected by window opacity.
	double frame_opacity;
	/// Frame extents. Acquired from _NET_FRAME_EXTENTS.
	margin_t frame_extents;

	// Shadow-related members
	/// Whether a window has shadow. Calculated.
	bool shadow;
	/// Override value of window shadow state. Set by D-Bus method calls.
	switch_t shadow_force;
	/// Opacity of the shadow. Affected by window opacity and frame opacity.
	double shadow_opacity;
	/// X offset of shadow. Affected by command line argument.
	int shadow_dx;
	/// Y offset of shadow. Affected by command line argument.
	int shadow_dy;
	/// Width of shadow. Affected by window size and command line argument.
	int shadow_width;
	/// Height of shadow. Affected by window size and command line argument.
	int shadow_height;
	/// Picture to render shadow. Affected by window size.
	paint_t shadow_paint;
	/// The value of _COMPTON_SHADOW attribute of the window. Below 0 for
	/// none.
	long long prop_shadow;
	/// Do not paint shadow over this window.
	bool clip_shadow_above;

	// Dim-related members
	/// Whether the window is to be dimmed.
	bool dim;

	/// Whether to invert window color.
	bool invert_color;
	/// Override value of window color inversion state. Set by D-Bus method
	/// calls.
	switch_t invert_color_force;

	/// Whether to blur window background.
	bool blur_background;

	/// The custom window shader to use when rendering.
	struct shader_info *fg_shader;

#ifdef CONFIG_OPENGL
	/// Textures and FBO background blur use.
	glx_blur_cache_t glx_blur_cache;
	/// Background texture of the window
	glx_texture_t *glx_texture_bg;
#endif
};

/// Process pending updates/images flags on a window. Has to be called in X critical
/// section
void win_process_update_flags(session_t *ps, struct managed_win *w);
void win_process_image_flags(session_t *ps, struct managed_win *w);
bool win_bind_mask(struct backend_base *b, struct managed_win *w);
/// Bind a shadow to the window, with color `c` and shadow kernel `kernel`
bool win_bind_shadow(struct backend_base *b, struct managed_win *w, struct color c,
                     struct backend_shadow_context *kernel);

/// Start the unmap of a window. We cannot unmap immediately since we might need to fade
/// the window out.
void unmap_win_start(struct session *, struct managed_win *);

/// Start the mapping of a window. We cannot map immediately since we might need to fade
/// the window in.
void map_win_start(struct session *, struct managed_win *);

/// Start the destroying of a window. Windows cannot always be destroyed immediately
/// because of fading and such.
bool must_use destroy_win_start(session_t *ps, struct win *w);

/// Release images bound with a window, set the *_NONE flags on the window. Only to be
/// used when de-initializing the backend outside of win.c
void win_release_images(struct backend_base *base, struct managed_win *w);
winmode_t attr_pure win_calc_mode(const struct managed_win *w);
void win_set_shadow_force(session_t *ps, struct managed_win *w, switch_t val);
void win_set_fade_force(struct managed_win *w, switch_t val);
void win_set_focused_force(session_t *ps, struct managed_win *w, switch_t val);
void win_set_invert_color_force(session_t *ps, struct managed_win *w, switch_t val);
/**
 * Set real focused state of a window.
 */
void win_set_focused(session_t *ps, struct managed_win *w);
bool attr_pure win_should_fade(session_t *ps, const struct managed_win *w);
void win_on_factor_change(session_t *ps, struct managed_win *w);
/**
 * Update cache data in struct _win that depends on window size.
 */
void win_on_win_size_change(session_t *ps, struct managed_win *w);
void win_unmark_client(session_t *ps, struct managed_win *w);
void win_recheck_client(session_t *ps, struct managed_win *w);

/**
 * Calculate and return the opacity target of a window.
 *
 * The priority of opacity settings are:
 *
 * inactive_opacity_override (if set, and unfocused) > _NET_WM_WINDOW_OPACITY (if set) >
 * opacity-rules (if matched) > window type default opacity > active/inactive opacity
 *
 * @param ps           current session
 * @param w            struct _win object representing the window
 *
 * @return target opacity
 */
double attr_pure win_calc_opacity_target(session_t *ps, const struct managed_win *w);
bool attr_pure win_should_dim(session_t *ps, const struct managed_win *w);

void win_update_monitor(struct x_monitors *monitors, struct managed_win *mw);

/**
 * Retrieve the bounding shape of a window.
 */
// XXX was win_border_size
void win_update_bounding_shape(session_t *ps, struct managed_win *w);
/// Recheck if a window is fullscreen
void win_update_is_fullscreen(const session_t *ps, struct managed_win *w);
/**
 * Check if a window has BYPASS_COMPOSITOR property set
 */
bool win_is_bypassing_compositor(const session_t *ps, const struct managed_win *w);
/**
 * Get a rectangular region in global coordinates a window (and possibly
 * its shadow) occupies.
 *
 * Note w->shadow and shadow geometry must be correct before calling this
 * function.
 */
void win_extents(const struct managed_win *w, region_t *res);
region_t win_extents_by_val(const struct managed_win *w);
/**
 * Add a window to damaged area.
 *
 * @param ps current session
 * @param w struct _win element representing the window
 */
void add_damage_from_win(session_t *ps, const struct managed_win *w);
/**
 * Get a rectangular region a window occupies, excluding frame and shadow.
 *
 * Return region in global coordinates.
 */
void win_get_region_noframe_local(const struct managed_win *w, region_t *);
void win_get_region_noframe_local_without_corners(const struct managed_win *w, region_t *);

/// Get the region for the frame of the window
void win_get_region_frame_local(const struct managed_win *w, region_t *res);
/// Get the region for the frame of the window, by value
region_t win_get_region_frame_local_by_val(const struct managed_win *w);
/// Insert a new window above window with id `below`, if there is no window, add to top
/// New window will be in unmapped state
struct win *add_win_above(session_t *ps, xcb_window_t id, xcb_window_t below);
/// Insert a new win entry at the top of the stack
struct win *add_win_top(session_t *ps, xcb_window_t id);
/// Query the Xorg for information about window `win`
/// `win` pointer might become invalid after this function returns
struct win *fill_win(session_t *ps, struct win *win);
/// Move window `w` to be right above `below`
void restack_above(session_t *ps, struct win *w, xcb_window_t below);
/// Move window `w` to the bottom of the stack
void restack_bottom(session_t *ps, struct win *w);
/// Move window `w` to the top of the stack
void restack_top(session_t *ps, struct win *w);

/**
 * Execute fade callback of a window if fading finished.
 */
bool must_use win_check_fade_finished(session_t *ps, struct managed_win *w);

// Stop receiving events (except ConfigureNotify, XXX why?) from a window
void win_ev_stop(session_t *ps, const struct win *w);

/// Skip the current in progress fading of window,
/// transition the window straight to its end state
///
/// @return whether the window is destroyed and freed
bool must_use win_skip_fading(session_t *ps, struct managed_win *w);
/**
 * Find a managed window from window id in window linked list of the session.
 */
struct managed_win *find_managed_win(session_t *ps, xcb_window_t id);
struct win *find_win(session_t *ps, xcb_window_t id);
struct managed_win *find_toplevel(session_t *ps, xcb_window_t id);
/**
 * Find a managed window that is, or is a parent of `wid`.
 *
 * @param ps current session
 * @param wid window ID
 * @return struct _win object of the found window, NULL if not found
 */
struct managed_win *find_managed_window_or_parent(session_t *ps, xcb_window_t wid);

/**
 * Check if a window is focused, without using any focus rules or forced focus settings
 */
bool attr_pure win_is_focused_raw(const struct managed_win *w);

/// check if window has ARGB visual
bool attr_pure win_has_alpha(const struct managed_win *w);

/// check if reg_ignore_valid is true for all windows above us
bool attr_pure win_is_region_ignore_valid(session_t *ps, const struct managed_win *w);

/// Whether a given window is mapped on the X server side
bool win_is_mapped_in_x(const struct managed_win *w);

// Find the managed window immediately below `w` in the window stack
struct managed_win *attr_pure win_stack_find_next_managed(const session_t *ps,
                                                          const struct list_node *w);
/// Set flags on a window. Some sanity checks are performed
void win_set_flags(struct managed_win *w, uint64_t flags);
/// Clear flags on a window. Some sanity checks are performed
void win_clear_flags(struct managed_win *w, uint64_t flags);
/// Returns true if any of the flags in `flags` is set
bool win_check_flags_any(struct managed_win *w, uint64_t flags);
/// Returns true if all of the flags in `flags` are set
bool win_check_flags_all(struct managed_win *w, uint64_t flags);
/// Mark properties as stale for a window
void win_set_properties_stale(struct managed_win *w, const xcb_atom_t *prop, int nprops);

/// Determine if a window should animate
bool attr_pure win_should_animate(session_t *ps, const struct managed_win *w);

static inline attr_unused void win_set_property_stale(struct managed_win *w, xcb_atom_t prop) {
	return win_set_properties_stale(w, (xcb_atom_t[]){prop}, 1);
}

/// Free all resources in a struct win
void free_win_res(session_t *ps, struct managed_win *w);

static inline void win_region_remove_corners(const struct managed_win *w, region_t *res) {
	region_t corners;
	pixman_region32_init_rects(
	    &corners,
	    (rect_t[]){
	        {.x1 = 0, .y1 = 0, .x2 = w->corner_radius, .y2 = w->corner_radius},
	        {.x1 = 0, .y1 = w->heightb - w->corner_radius, .x2 = w->corner_radius, .y2 = w->heightb},
	        {.x1 = w->widthb - w->corner_radius, .y1 = 0, .x2 = w->widthb, .y2 = w->corner_radius},
	        {.x1 = w->widthb - w->corner_radius,
	         .y1 = w->heightb - w->corner_radius,
	         .x2 = w->widthb,
	         .y2 = w->heightb},
	    },
	    4);
	pixman_region32_subtract(res, res, &corners);
	pixman_region32_fini(&corners);
}

static inline region_t attr_unused win_get_bounding_shape_global_by_val(struct managed_win *w) {
	region_t ret;
	pixman_region32_init(&ret);
	pixman_region32_copy(&ret, &w->bounding_shape);
	pixman_region32_translate(&ret, w->g.x, w->g.y);
	return ret;
}

static inline region_t
win_get_bounding_shape_global_without_corners_by_val(struct managed_win *w) {
	region_t ret;
	pixman_region32_init(&ret);
	pixman_region32_copy(&ret, &w->bounding_shape);
	win_region_remove_corners(w, &ret);
	pixman_region32_translate(&ret, w->g.x, w->g.y);
	return ret;
}

/**
 * Calculate the extents of the frame of the given window based on EWMH
 * _NET_FRAME_EXTENTS and the X window border width.
 */
static inline margin_t attr_pure attr_unused win_calc_frame_extents(const struct managed_win *w) {
	margin_t result = w->frame_extents;
	result.top = max2(result.top, w->g.border_width);
	result.left = max2(result.left, w->g.border_width);
	result.bottom = max2(result.bottom, w->g.border_width);
	result.right = max2(result.right, w->g.border_width);
	return result;
}

/**
 * Check whether a window has WM frames.
 */
static inline bool attr_pure attr_unused win_has_frame(const struct managed_win *w) {
	return w->g.border_width || w->frame_extents.top || w->frame_extents.left ||
	       w->frame_extents.right || w->frame_extents.bottom;
}<|MERGE_RESOLUTION|>--- conflicted
+++ resolved
@@ -113,16 +113,10 @@
 	struct win base;
 	/// backend data attached to this window. Only available when
 	/// `state` is not UNMAPPED
-<<<<<<< HEAD
-	void *win_image;
-	void *old_win_image; // Old window image for interpolating window contents during animations
-	void *shadow_image;
-	void *mask_image;
-=======
 	image_handle win_image;
+	image_handle old_win_image; // Old window image for interpolating window contents during animations
 	image_handle shadow_image;
 	image_handle mask_image;
->>>>>>> b99c7db7
 	/// Pointer to the next higher window to paint.
 	struct managed_win *prev_trans;
 	/// Number of windows above this window
