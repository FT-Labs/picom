--- conflicted
+++ resolved
@@ -476,15 +476,15 @@
 	CLEAR_MASK(w->animation_is_tag)
 	static int32_t randr_mon_center_x, randr_mon_center_y;
 	if (w->randr_monitor == -1) {
-		win_update_monitor(ps->randr_nmonitors, ps->randr_monitor_regs, w);
+		win_update_monitor(&ps->monitors, w);
 		if (w->randr_monitor != -1) {
-			auto e = pixman_region32_extents(&ps->randr_monitor_regs[w->randr_monitor]);
+			auto e = pixman_region32_extents(&ps->monitors.regions[w->randr_monitor]);
 			randr_mon_center_x = (e->x2 + e->x1) / 2, randr_mon_center_y = (e->y2 + e->y1) / 2;
 		} else {
 			randr_mon_center_x = ps->root_width / 2, randr_mon_center_y = ps->root_height / 2;
 		}
 	} else {
-		auto e = pixman_region32_extents(&ps->randr_monitor_regs[w->randr_monitor]);
+		auto e = pixman_region32_extents(&ps->monitors.regions[w->randr_monitor]);
 		randr_mon_center_x = (e->x2 + e->x1) / 2, randr_mon_center_y = (e->y2 + e->y1) / 2;
 	}
 	static double *anim_x, *anim_y, *anim_w, *anim_h;
@@ -2776,21 +2776,12 @@
 
 // TODO(absolutelynothelix): rename to x_update_win_(randr_?)monitor and move to
 // the x.c.
-<<<<<<< HEAD
-void win_update_monitor(int nmons, region_t *mons, struct managed_win *mw) {
-	for (int i = 0; i < nmons; i++) {
-		auto e = pixman_region32_extents(&mons[i]);
-		// if (e->x1 <= mw->g.x && e->y1 <= mw->g.y &&
-		//     e->x2 >= mw->g.x + mw->widthb && e->y2 >= mw->g.y + mw->heightb) {
-		if (e->x1 <= mw->g.x && e->x2 >= mw->g.x + mw->widthb) {
-=======
 void win_update_monitor(struct x_monitors *monitors, struct managed_win *mw) {
 	mw->randr_monitor = -1;
 	for (int i = 0; i < monitors->count; i++) {
 		auto e = pixman_region32_extents(&monitors->regions[i]);
 		if (e->x1 <= mw->g.x && e->y1 <= mw->g.y &&
 		    e->x2 >= mw->g.x + mw->widthb && e->y2 >= mw->g.y + mw->heightb) {
->>>>>>> 961dc998
 			mw->randr_monitor = i;
 			log_debug("Window %#010x (%s), %dx%d+%dx%d, is entirely on the "
 			          "monitor %d (%dx%d+%dx%d)",
