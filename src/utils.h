// SPDX-License-Identifier: MPL-2.0
// Copyright (c) 2018 Yuxuan Shui <yshuiv7@gmail.com>
#pragma once
#include <assert.h>
#include <ctype.h>
#include <limits.h>
#include <math.h>
#include <stdbool.h>
#include <stddef.h>
#include <stdio.h>
#include <stdlib.h>
#include <string.h>
#include <unistd.h>

#include <test.h>

#include <time.h>

#include "compiler.h"
#include "log.h"
#include "types.h"

#define ARR_SIZE(arr) (sizeof(arr) / sizeof(arr[0]))
#define CLEAR_MASK(x) x = 0;

#ifdef __FAST_MATH__
#warning Use of -ffast-math can cause rendering error or artifacts, \
  therefore it is not recommended.
#endif

#ifdef __clang__
__attribute__((optnone))
#else
__attribute__((optimize("-fno-fast-math")))
#endif
static inline bool
safe_isnan(double a) {
	return __builtin_isnan(a);
}

/// Same as assert(false), but make sure we abort _even in release builds_.
/// Silence compiler warning caused by release builds making some code paths reachable.
#define BUG()                                                                            \
	do {                                                                             \
		assert(false);                                                           \
		abort();                                                                 \
	} while (0)
#define CHECK_EXPR(...) ((void)0)
/// Same as assert, but evaluates the expression even in release builds
#define CHECK(expr)                                                                      \
	do {                                                                             \
		auto _ = (expr);                                                         \
		/* make sure the original expression appears in the assertion message */ \
		assert((CHECK_EXPR(expr), _));                                           \
		(void)_;                                                                 \
	} while (0)

/// Asserts that var is within [lower, upper]. Silence compiler warning about expressions
/// being always true or false.
#define ASSERT_IN_RANGE(var, lower, upper)                                               \
	do {                                                                             \
		auto __tmp attr_unused = (var);                                          \
		_Pragma("GCC diagnostic push");                                          \
		_Pragma("GCC diagnostic ignored \"-Wtype-limits\"");                     \
		assert(__tmp >= lower);                                                  \
		assert(__tmp <= upper);                                                  \
		_Pragma("GCC diagnostic pop");                                           \
	} while (0)

/// Asserts that var >= lower. Silence compiler warning about expressions
/// being always true or false.
#define ASSERT_GEQ(var, lower)                                                           \
	do {                                                                             \
		auto __tmp attr_unused = (var);                                          \
		_Pragma("GCC diagnostic push");                                          \
		_Pragma("GCC diagnostic ignored \"-Wtype-limits\"");                     \
		assert(__tmp >= lower);                                                  \
		_Pragma("GCC diagnostic pop");                                           \
	} while (0)

// Some macros for checked cast
// Note these macros are not complete, as in, they won't work for every integer types. But
// they are good enough for our use cases.

#define to_int_checked(val)                                                              \
	({                                                                               \
		int64_t __to_tmp = (val);                                                \
		ASSERT_IN_RANGE(__to_tmp, INT_MIN, INT_MAX);                             \
		(int)__to_tmp;                                                           \
	})

#define to_char_checked(val)                                                             \
	({                                                                               \
		int64_t __to_tmp = (val);                                                \
		ASSERT_IN_RANGE(__to_tmp, CHAR_MIN, CHAR_MAX);                           \
		(char)__to_tmp;                                                          \
	})

#define to_u16_checked(val)                                                              \
	({                                                                               \
		auto __to_tmp = (val);                                                   \
		ASSERT_IN_RANGE(__to_tmp, 0, UINT16_MAX);                                \
		(uint16_t) __to_tmp;                                                     \
	})

#define to_i16_checked(val)                                                              \
	({                                                                               \
		int64_t __to_tmp = (val);                                                \
		ASSERT_IN_RANGE(__to_tmp, INT16_MIN, INT16_MAX);                         \
		(int16_t) __to_tmp;                                                      \
	})

#define to_u32_checked(val)                                                              \
	({                                                                               \
		auto __to_tmp = (val);                                                   \
		int64_t max attr_unused = UINT32_MAX; /* silence clang tautological      \
		                                         comparison warning*/            \
		ASSERT_IN_RANGE(__to_tmp, 0, max);                                       \
		(uint32_t) __to_tmp;                                                     \
	})
/**
 * Normalize an int value to a specific range.
 *
 * @param i int value to normalize
 * @param min minimal value
 * @param max maximum value
 * @return normalized value
 */
static inline int attr_const attr_unused normalize_i_range(int i, int min, int max) {
	if (i > max) {
		return max;
	}
	if (i < min) {
		return min;
	}
	return i;
}

<<<<<<< HEAD
/**
 * Linearly interpolate from a range into another.
 *
 * @param  a,b   first range
 * @param  c,d   second range
 * @param  value value to interpolate, should be in range [a,b]
 * @return interpolated value in range [c,d]
 */
static inline int attr_const lerp_range(int a, int b, int c, int d, int value) {
	ASSERT_IN_RANGE(value, a, b);
	return (d-c)*(value-a)/(b-a) + c;
}

=======
/// Generic integer abs()
#define iabs(val)                                                                        \
	({                                                                               \
		__auto_type __tmp = (val);                                               \
		__tmp > 0 ? __tmp : -__tmp;                                              \
	})
>>>>>>> ff691e62
#define min2(a, b) ((a) > (b) ? (b) : (a))
#define max2(a, b) ((a) > (b) ? (a) : (b))
#define min3(a, b, c) min2(a, min2(b, c))

/// clamp `val` into interval [min, max]
#define clamp(val, min, max) max2(min2(val, max), min)

/**
 * Normalize a double value to a specific range.
 *
 * @param d double value to normalize
 * @param min minimal value
 * @param max maximum value
 * @return normalized value
 */
static inline double attr_const normalize_d_range(double d, double min, double max) {
	if (d > max) {
		return max;
	}
	if (d < min) {
		return min;
	}
	return d;
}

/**
 * Normalize a double value to 0.\ 0 - 1.\ 0.
 *
 * @param d double value to normalize
 * @return normalized value
 */
static inline double attr_const attr_unused normalize_d(double d) {
	return normalize_d_range(d, 0.0, 1.0);
}

/**
 * Convert a hex RGB string to RGB
 */
static inline struct color hex_to_rgb(const char *hex) {
	struct color rgb;
	// Ignore the # in front of the string
	const char *sane_hex = hex + 1;
	int hex_color = (int)strtol(sane_hex, NULL, 16);
	rgb.red = (float)(hex_color >> 16) / 256;
	rgb.green = (float)((hex_color & 0x00ff00) >> 8) / 256;
	rgb.blue = (float)(hex_color & 0x0000ff) / 256;

	return rgb;
}

attr_noret void
report_allocation_failure(const char *func, const char *file, unsigned int line);

/**
 * @brief Quit if the passed-in pointer is empty.
 */
static inline void *
allocchk_(const char *func_name, const char *file, unsigned int line, void *ptr) {
	if (unlikely(!ptr)) {
		report_allocation_failure(func_name, file, line);
	}
	return ptr;
}

/// @brief Wrapper of allocchk_().
#define allocchk(ptr) allocchk_(__func__, __FILE__, __LINE__, ptr)

/// @brief Wrapper of malloc().
#define cmalloc(type) ((type *)allocchk(malloc(sizeof(type))))

/// @brief Wrapper of malloc() that takes a size
#define cvalloc(size) allocchk(malloc(size))

/// @brief Wrapper of calloc().
#define ccalloc(nmemb, type)                                                             \
	({                                                                               \
		auto tmp = (nmemb);                                                      \
		ASSERT_GEQ(tmp, 0);                                                      \
		((type *)allocchk(calloc((size_t)tmp, sizeof(type))));                   \
	})

/// @brief Wrapper of ealloc().
#define crealloc(ptr, nmemb)                                                               \
	({                                                                                 \
		auto tmp = (nmemb);                                                        \
		ASSERT_GEQ(tmp, 0);                                                        \
		((__typeof__(ptr))allocchk(realloc((ptr), (size_t)tmp * sizeof(*(ptr))))); \
	})

/// RC_TYPE generates a reference counted type from `type`
///
/// parameters:
///   name = the generated type will be called `name`_t.
///   ctor = the constructor of `type`, will be called when
///          a value of `type` is created. should take one
///          argument of `type *`.
///   dtor = the destructor. will be called when all reference
///          is gone. has same signature as ctor
///   Q    = function qualifier. this is the qualifier that
///          will be put before generated functions
//
/// functions generated:
///   `name`_new:   create a new reference counted object of `type`
///   `name`_ref:   increment the reference counter, return a
///                 reference to the object
///   `name`_unref: decrement the reference counter. take a `type **`
///                 because it needs to nullify the reference.
#define RC_TYPE(type, name, ctor, dtor, Q)                                               \
	typedef struct {                                                                 \
		type inner;                                                              \
		int ref_count;                                                           \
	} name##_internal_t;                                                             \
	typedef type name##_t;                                                           \
	Q type *name##_new(void) {                                                       \
		name##_internal_t *ret = cmalloc(name##_internal_t);                     \
		ctor((type *)ret);                                                       \
		ret->ref_count = 1;                                                      \
		return (type *)ret;                                                      \
	}                                                                                \
	Q type *name##_ref(type *a) {                                                    \
		__auto_type b = (name##_internal_t *)a;                                  \
		b->ref_count++;                                                          \
		return a;                                                                \
	}                                                                                \
	Q void name##_unref(type **a) {                                                  \
		__auto_type b = (name##_internal_t *)*a;                                 \
		if (!b)                                                                  \
			return;                                                          \
		b->ref_count--;                                                          \
		if (!b->ref_count) {                                                     \
			dtor((type *)b);                                                 \
			free(b);                                                         \
		}                                                                        \
		*a = NULL;                                                               \
	}

/// Generate prototypes for functions generated by RC_TYPE
#define RC_TYPE_PROTO(type, name)                                                        \
	typedef type name##_t;                                                           \
	type *name##_new(void);                                                          \
	void name##_ref(type *a);                                                        \
	void name##_unref(type **a);

static inline void free_charpp(char **str) {
	if (str) {
		free(*str);
		*str = NULL;
	}
}

/// An allocated char* that is automatically freed when it goes out of scope.
#define scoped_charp char *cleanup(free_charpp)

///
/// Calculates next closest power of two of 32bit integer n
/// ref: https://graphics.stanford.edu/~seander/bithacks.html#RoundUpPowerOf2
///
int next_power_of_two(int n);

struct rolling_window {
	int *elem;
	int elem_head, nelem;
	int window_size;
};

void rolling_window_destroy(struct rolling_window *rw);
void rolling_window_reset(struct rolling_window *rw);
void rolling_window_init(struct rolling_window *rw, int size);
int rolling_window_pop_front(struct rolling_window *rw);
bool rolling_window_push_back(struct rolling_window *rw, int val, int *front);

/// Copy the contents of the rolling window to an array. The array is assumed to
/// have enough space to hold the contents of the rolling window.
static inline void attr_unused rolling_window_copy_to_array(struct rolling_window *rw,
                                                            int *arr) {
	// The length from head to the end of the array
	auto head_len = (size_t)(rw->window_size - rw->elem_head);
	if (head_len >= (size_t)rw->nelem) {
		memcpy(arr, rw->elem + rw->elem_head, sizeof(int) * (size_t)rw->nelem);
	} else {
		auto tail_len = (size_t)((size_t)rw->nelem - head_len);
		memcpy(arr, rw->elem + rw->elem_head, sizeof(int) * head_len);
		memcpy(arr + head_len, rw->elem, sizeof(int) * tail_len);
	}
}

struct rolling_max;

struct rolling_max *rolling_max_new(int capacity);
void rolling_max_destroy(struct rolling_max *rm);
void rolling_max_reset(struct rolling_max *rm);
void rolling_max_pop_front(struct rolling_max *rm, int front);
void rolling_max_push_back(struct rolling_max *rm, int val);
int rolling_max_get_max(struct rolling_max *rm);

/// Estimate the mean and variance of random variable X using Welford's online
/// algorithm.
struct cumulative_mean_and_var {
	double mean;
	double m2;
	unsigned int n;
};

static inline attr_unused void
cumulative_mean_and_var_init(struct cumulative_mean_and_var *cmv) {
	*cmv = (struct cumulative_mean_and_var){0};
}

static inline attr_unused void
cumulative_mean_and_var_update(struct cumulative_mean_and_var *cmv, double x) {
	if (cmv->n == UINT_MAX) {
		// We have too many elements, let's keep the mean and variance.
		return;
	}
	cmv->n++;
	double delta = x - cmv->mean;
	cmv->mean += delta / (double)cmv->n;
	cmv->m2 += delta * (x - cmv->mean);
}

static inline attr_unused double
cumulative_mean_and_var_get_var(struct cumulative_mean_and_var *cmv) {
	if (cmv->n < 2) {
		return 0;
	}
	return cmv->m2 / (double)(cmv->n - 1);
}

// Find the k-th smallest element in an array.
int quickselect(int *elems, int nelem, int k);

/// A naive quantile estimator.
///
/// Estimates the N-th percentile of a random variable X in a sliding window.
struct rolling_quantile {
	int current_rank;
	int min_target_rank, max_target_rank;
	int estimate;
	int capacity;
	int *tmp_buffer;
};

void rolling_quantile_init(struct rolling_quantile *rq, int capacity, int mink, int maxk);
void rolling_quantile_init_with_tolerance(struct rolling_quantile *rq, int window_size,
                                          double target, double tolerance);
void rolling_quantile_reset(struct rolling_quantile *rq);
void rolling_quantile_destroy(struct rolling_quantile *rq);
int rolling_quantile_estimate(struct rolling_quantile *rq, struct rolling_window *elements);
void rolling_quantile_push_back(struct rolling_quantile *rq, int x);
void rolling_quantile_pop_front(struct rolling_quantile *rq, int x);

// Some versions of the Android libc do not have timespec_get(), use
// clock_gettime() instead.
#ifdef __ANDROID__

#ifndef TIME_UTC
#define TIME_UTC 1
#endif

static inline int timespec_get(struct timespec *ts, int base) {
	assert(base == TIME_UTC);
	return clock_gettime(CLOCK_REALTIME, ts);
}
#endif

// vim: set noet sw=8 ts=8 :<|MERGE_RESOLUTION|>--- conflicted
+++ resolved
@@ -136,7 +136,6 @@
 	return i;
 }
 
-<<<<<<< HEAD
 /**
  * Linearly interpolate from a range into another.
  *
@@ -150,14 +149,12 @@
 	return (d-c)*(value-a)/(b-a) + c;
 }
 
-=======
 /// Generic integer abs()
 #define iabs(val)                                                                        \
 	({                                                                               \
 		__auto_type __tmp = (val);                                               \
 		__tmp > 0 ? __tmp : -__tmp;                                              \
 	})
->>>>>>> ff691e62
 #define min2(a, b) ((a) > (b) ? (b) : (a))
 #define max2(a, b) ((a) > (b) ? (a) : (b))
 #define min3(a, b, c) min2(a, min2(b, c))
