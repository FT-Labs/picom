// SPDX-License-Identifier: MIT
/*
 * Compton - a compositor for X11
 *
 * Based on `xcompmgr` - Copyright (c) 2003, Keith Packard
 *
 * Copyright (c) 2011-2013, Christopher Jeffrey
 * See LICENSE-mit for more information.
 *
 */

#include <X11/Xlib-xcb.h>
#include <X11/Xlib.h>
#include <X11/Xutil.h>
#include <X11/extensions/sync.h>
#include <errno.h>
#include <fcntl.h>
#include <inttypes.h>
#include <sched.h>
#include <stddef.h>
#include <stdio.h>
#include <string.h>
#include <sys/resource.h>
#include <unistd.h>
#include <xcb/composite.h>
#include <xcb/damage.h>
#include <xcb/dpms.h>
#include <xcb/glx.h>
#include <xcb/present.h>
#include <xcb/randr.h>
#include <xcb/render.h>
#include <xcb/sync.h>
#include <xcb/xfixes.h>

#include <ev.h>
#include <test.h>

#include "common.h"
#include "compiler.h"
#include "config.h"
#include "err.h"
#include "kernel.h"
#include "picom.h"
#ifdef CONFIG_OPENGL
#include "opengl.h"
#endif
#include "backend/backend.h"
#include "c2.h"
#include "diagnostic.h"
#include "log.h"
#include "region.h"
#include "render.h"
#include "types.h"
#include "utils.h"
#include "win.h"
#include "x.h"
#ifdef CONFIG_DBUS
#include "dbus.h"
#endif
#include "atom.h"
#include "event.h"
#include "file_watch.h"
#include "list.h"
#include "options.h"
#include "statistics.h"
#include "uthash_extra.h"

/// Get session_t pointer from a pointer to a member of session_t
#define session_ptr(ptr, member)                                                         \
	({                                                                               \
		const __typeof__(((session_t *)0)->member) *__mptr = (ptr);              \
		(session_t *)((char *)__mptr - offsetof(session_t, member));             \
	})

static bool must_use redirect_start(session_t *ps);

static void unredirect(session_t *ps);

// === Global constants ===

/// Name strings for window types.
const char *const WINTYPES[NUM_WINTYPES] = {
    "unknown",    "desktop", "dock",         "toolbar", "menu",
    "utility",    "splash",  "dialog",       "normal",  "dropdown_menu",
    "popup_menu", "tooltip", "notification", "combo",   "dnd",
};

// clang-format off
/// Names of backends.
const char *const BACKEND_STRS[] = {[BKEND_XRENDER] = "xrender",
                                    [BKEND_GLX] = "glx",
                                    [BKEND_XR_GLX_HYBRID] = "xr_glx_hybrid",
                                    [BKEND_DUMMY] = "dummy",
                                    [BKEND_EGL] = "egl",
                                    NULL};
// clang-format on

// === Global variables ===

/// Pointer to current session, as a global variable. Only used by
/// xerror(), which could not have a pointer to current session passed in.
/// XXX Limit what xerror can access by not having this pointer
session_t *ps_g = NULL;

void set_root_flags(session_t *ps, uint64_t flags) {
	log_debug("Setting root flags: %" PRIu64, flags);
	ps->root_flags |= flags;
	ps->pending_updates = true;
}

void quit(session_t *ps) {
	ps->quit = true;
	ev_break(ps->loop, EVBREAK_ALL);
}

/**
 * Get current system clock in milliseconds.
 */
static inline int64_t get_time_ms(void) {
	struct timespec tp;
	clock_gettime(CLOCK_MONOTONIC, &tp);
	return (int64_t)tp.tv_sec * 1000 + (int64_t)tp.tv_nsec / 1000000;
}

static inline bool dpms_screen_is_off(xcb_dpms_info_reply_t *info) {
	// state is a bool indicating whether dpms is enabled
	return info->state && (info->power_level != XCB_DPMS_DPMS_MODE_ON);
}

void check_dpms_status(EV_P attr_unused, ev_timer *w, int revents attr_unused) {
	auto ps = session_ptr(w, dpms_check_timer);
	auto r = xcb_dpms_info_reply(ps->c.c, xcb_dpms_info(ps->c.c), NULL);
	if (!r) {
		log_fatal("Failed to query DPMS status.");
		abort();
	}
	auto now_screen_is_off = dpms_screen_is_off(r);
	if (ps->screen_is_off != now_screen_is_off) {
		log_debug("Screen is now %s", now_screen_is_off ? "off" : "on");
		ps->screen_is_off = now_screen_is_off;
		queue_redraw(ps);
	}
	free(r);
}

/**
 * Find matched window.
 *
 * XXX move to win.c
 */
static inline struct managed_win *find_win_all(session_t *ps, const xcb_window_t wid) {
	if (!wid || PointerRoot == wid || wid == ps->c.screen_info->root || wid == ps->overlay) {
		return NULL;
	}

	auto w = find_managed_win(ps, wid);
	if (!w) {
		w = find_toplevel(ps, wid);
	}
	if (!w) {
		w = find_managed_window_or_parent(ps, wid);
	}
	return w;
}

/// How many seconds into the future should we start rendering the next frame.
///
/// Renders are scheduled like this:
///
/// 1. queue_redraw() registers the intention to render. redraw_needed is set to true to
///    indicate what is on screen needs to be updated.
/// 2. then, we need to figure out the best time to start rendering. first, we need to
///    know when the next frame will be displayed on screen. we have this information from
///    the Present extension: we know when was the last frame displayed, and we know the
///    refresh rate. so we can calculate the next frame's display time. if our render time
///    estimation shows we could miss that target, we push the target back one frame.
/// 3. if there is already render completed for that target frame, or there is a render
///    currently underway, we don't do anything, and wait for the next Present Complete
///    Notify event to try to schedule again.
/// 4. otherwise, we schedule a render for that target frame. we use past statistics about
///    how long our renders took to figure out when to start rendering. we start rendering
///    at the latest point of time possible to still hit the target frame.
///
/// The `triggered_by_timer` parameter is used to indicate whether this function is
/// triggered by a steady timer, i.e. we are rendering for each vblank. The other case is
/// when we stop rendering for a while because there is no changes on screen, then
/// something changed and schedule_render is triggered by a DamageNotify. The idea is that
/// when the schedule is triggered by a steady timer, schedule_render will be called at a
/// predictable offset into each vblank.

void schedule_render(session_t *ps, bool triggered_by_vblank) {
	double delay_s = 0;
	ps->next_render = 0;
	if (!ps->frame_pacing || !ps->redirected) {
		// Not doing frame pacing, schedule a render immediately, if not already
		// scheduled.
		// If not redirected, we schedule immediately to have a chance to
		// redirect. We won't have frame or render timing information anyway.
		if (!ev_is_active(&ps->draw_timer)) {
			// We don't know the msc, so we set it to 1, because 0 is a
			// special value
			ps->target_msc = 1;
			goto schedule;
		}
		return;
	}
	struct timespec render_time;
	bool completed =
	    ps->backend_data->ops->last_render_time(ps->backend_data, &render_time);
	if (!completed || ev_is_active(&ps->draw_timer)) {
		// There is already a render underway (either just scheduled, or is
		// rendered but awaiting completion), don't schedule another one.
		if (ps->target_msc <= ps->last_msc) {
			log_debug("Target frame %ld is in the past, but we are still "
			          "rendering",
			          ps->target_msc);
			// We missed our target, push it back one frame
			ps->target_msc = ps->last_msc + 1;
		}
		log_trace("Still rendering for target frame %ld, not scheduling another "
		          "render",
		          ps->target_msc);
		return;
	}
	if (ps->target_msc > ps->last_msc) {
		// Render for the target frame is completed, but is yet to be displayed.
		// Don't schedule another render.
		log_trace("Target frame %ld is in the future, and we have already "
		          "rendered, last msc: %d",
		          ps->target_msc, (int)ps->last_msc);
		return;
	}

	struct timespec now;
	clock_gettime(CLOCK_MONOTONIC, &now);
	auto now_us = (uint64_t)now.tv_sec * 1000000 + (uint64_t)now.tv_nsec / 1000;
	if (triggered_by_vblank) {
		log_trace("vblank schedule delay: %ld us", now_us - ps->last_msc_instant);
	}

	int render_time_us =
	    (int)(render_time.tv_sec * 1000000L + render_time.tv_nsec / 1000L);
	if (ps->target_msc == ps->last_msc) {
		// The frame has just been displayed, record its render time;
		if (ps->did_render) {
			log_trace("Last render call took: %d (gpu) + %d (cpu) us, "
			          "last_msc: %" PRIu64,
			          render_time_us, (int)ps->last_schedule_delay, ps->last_msc);
			render_statistics_add_render_time_sample(
			    &ps->render_stats, render_time_us + (int)ps->last_schedule_delay);
		}
		ps->target_msc = 0;
		ps->did_render = false;
		ps->last_schedule_delay = 0;
	}

	unsigned int divisor = 0;
	auto render_budget = render_statistics_get_budget(&ps->render_stats, &divisor);
	auto frame_time = render_statistics_get_vblank_time(&ps->render_stats);
	if (frame_time == 0) {
		// We don't have enough data for render time estimates, maybe there's
		// no frame rendered yet, or the backend doesn't support render timing
		// information, schedule render immediately.
		ps->target_msc = ps->last_msc + 1;
		goto schedule;
	}

	const auto deadline = ps->last_msc_instant + (unsigned long)divisor * frame_time;
	unsigned int available = 0;
	if (deadline > now_us) {
		available = (unsigned int)(deadline - now_us);
	}

	ps->target_msc = ps->last_msc + divisor;
	if (available > render_budget) {
		delay_s = (double)(available - render_budget) / 1000000.0;
		ps->next_render = deadline - render_budget;
	} else {
		delay_s = 0;
		ps->next_render = now_us;
	}
	if (delay_s > 1) {
		log_warn("Delay too long: %f s, render_budget: %d us, frame_time: "
		         "%" PRIu32 " us, now_us: %" PRIu64 " us, next_msc: %" PRIu64 " u"
		         "s",
		         delay_s, render_budget, frame_time, now_us, deadline);
	}

	log_trace("Delay: %.6lf s, last_msc: %" PRIu64 ", render_budget: %d, frame_time: "
	          "%" PRIu32 ", now_us: %" PRIu64 ", next_msc: %" PRIu64 ", "
	          "target_msc: %" PRIu64 ", divisor: %d",
	          delay_s, ps->last_msc_instant, render_budget, frame_time, now_us,
	          deadline, ps->target_msc, divisor);

schedule:
	assert(!ev_is_active(&ps->draw_timer));
	ev_timer_set(&ps->draw_timer, delay_s, 0);
	ev_timer_start(ps->loop, &ps->draw_timer);
}

void queue_redraw(session_t *ps) {
	if (ps->screen_is_off) {
		// The screen is off, if there is a draw queued for the next frame (i.e.
		// ps->redraw_needed == true), it won't be triggered until the screen is
		// on again, because the abnormal Present events we will receive from the
		// X server when the screen is off. Yet we need the draw_callback to be
		// called as soon as possible so the screen can be unredirected.
		// So here we unconditionally start the draw timer.
		ev_timer_stop(ps->loop, &ps->draw_timer);
		ev_timer_set(&ps->draw_timer, 0, 0);
		ev_timer_start(ps->loop, &ps->draw_timer);
		return;
	}
	// Whether we have already rendered for the current frame.
	// If frame pacing is not enabled, pretend this is false.
	// If --benchmark is used, redraw is always queued
	if (!ps->redraw_needed && !ps->o.benchmark) {
		schedule_render(ps, false);
	}
	ps->redraw_needed = true;
}

/**
 * Get a region of the screen size.
 */
static inline void get_screen_region(session_t *ps, region_t *res) {
	pixman_box32_t b = {.x1 = 0, .y1 = 0, .x2 = ps->root_width, .y2 = ps->root_height};
	pixman_region32_fini(res);
	pixman_region32_init_rects(res, &b, 1);
}

void add_damage(session_t *ps, const region_t *damage) {
	// Ignore damage when screen isn't redirected
	if (!ps->redirected) {
		return;
	}

	if (!damage) {
		return;
	}
	log_trace("Adding damage: ");
	dump_region(damage);
	pixman_region32_union(ps->damage, ps->damage, (region_t *)damage);
}

// === Fading ===

/**
 * Get the time left before next fading point.
 *
 * In milliseconds.
 */
static double fade_timeout(session_t *ps) {
	auto now = get_time_ms();
	if (ps->o.fade_delta + ps->fade_time < now) {
		return 0;
	}

	auto diff = ps->o.fade_delta + ps->fade_time - now;

	diff = clamp(diff, 0, ps->o.fade_delta * 2);

	return (double)diff / 1000.0;
}

/**
 * Run fading on a window.
 *
 * @param steps steps of fading
 * @return whether we are still in fading mode
 */
static bool run_fade(session_t *ps, struct managed_win **_w, long long steps) {
	auto w = *_w;
	if (w->state == WSTATE_MAPPED || w->state == WSTATE_UNMAPPED) {
		// We are not fading
		assert(w->opacity_target == w->opacity);
		return false;
	}

	if (!win_should_fade(ps, w)) {
		log_debug("Window %#010x %s doesn't need fading", w->base.id, w->name);
		w->opacity = w->opacity_target;
	}
	if (w->opacity == w->opacity_target) {
		// We have reached target opacity.
		// We don't call win_check_fade_finished here because that could destroy
		// the window, but we still need the damage info from this window
		log_debug("Fading finished for window %#010x %s", w->base.id, w->name);
		return false;
	}

	if (steps) {
		log_trace("Window %#010x (%s) opacity was: %lf", w->base.id, w->name,
		          w->opacity);
		if (w->opacity < w->opacity_target) {
			w->opacity = clamp(w->opacity + ps->o.fade_in_step * (double)steps,
			                   0.0, w->opacity_target);
		} else {
			w->opacity = clamp(w->opacity - ps->o.fade_out_step * (double)steps,
			                   w->opacity_target, 1);
		}
		log_trace("... updated to: %lf", w->opacity);
	}

	// Note even if opacity == opacity_target here, we still want to run preprocess
	// one last time to finish state transition. So return true in that case too.
	return true;
}

// === Windows ===

/**
 * Determine the event mask for a window.
 */
uint32_t determine_evmask(session_t *ps, xcb_window_t wid, win_evmode_t mode) {
	uint32_t evmask = 0;
	struct managed_win *w = NULL;

	// Check if it's a mapped frame window
	if (mode == WIN_EVMODE_FRAME ||
	    ((w = find_managed_win(ps, wid)) && w->a.map_state == XCB_MAP_STATE_VIEWABLE)) {
		evmask |= XCB_EVENT_MASK_PROPERTY_CHANGE | XCB_EVENT_MASK_SUBSTRUCTURE_NOTIFY;
		if (!ps->o.use_ewmh_active_win) {
			evmask |= XCB_EVENT_MASK_FOCUS_CHANGE;
		}
	}

	// Check if it's a mapped client window
	if (mode == WIN_EVMODE_CLIENT ||
	    ((w = find_toplevel(ps, wid)) && w->a.map_state == XCB_MAP_STATE_VIEWABLE)) {
		evmask |= XCB_EVENT_MASK_PROPERTY_CHANGE;
	}

	return evmask;
}

/**
 * Update current active window based on EWMH _NET_ACTIVE_WIN.
 *
 * Does not change anything if we fail to get the attribute or the window
 * returned could not be found.
 */
void update_ewmh_active_win(session_t *ps) {
	// Search for the window
	xcb_window_t wid = wid_get_prop_window(&ps->c, ps->c.screen_info->root,
	                                       ps->atoms->a_NET_ACTIVE_WINDOW);
	auto w = find_win_all(ps, wid);

	// Mark the window focused. No need to unfocus the previous one.
	if (w) {
		win_set_focused(ps, w);
	}
}

/**
 * Recheck currently focused window and set its <code>w->focused</code>
 * to true.
 *
 * @param ps current session
 * @return struct _win of currently focused window, NULL if not found
 */
static void recheck_focus(session_t *ps) {
	// Use EWMH _NET_ACTIVE_WINDOW if enabled
	if (ps->o.use_ewmh_active_win) {
		update_ewmh_active_win(ps);
		return;
	}

	// Determine the currently focused window so we can apply appropriate
	// opacity on it
	xcb_window_t wid = XCB_NONE;
	xcb_get_input_focus_reply_t *reply =
	    xcb_get_input_focus_reply(ps->c.c, xcb_get_input_focus(ps->c.c), NULL);

	if (reply) {
		wid = reply->focus;
		free(reply);
	}

	auto w = find_win_all(ps, wid);

	log_trace("%#010" PRIx32 " (%#010lx \"%s\") focused.", wid,
	          (w ? w->base.id : XCB_NONE), (w ? w->name : NULL));

	// And we set the focus state here
	if (w) {
		win_set_focused(ps, w);
		return;
	}
}

/**
 * Rebuild cached <code>screen_reg</code>.
 */
static void rebuild_screen_reg(session_t *ps) {
	get_screen_region(ps, &ps->screen_reg);
}

/**
 * Rebuild <code>shadow_exclude_reg</code>.
 */
static void rebuild_shadow_exclude_reg(session_t *ps) {
	bool ret = parse_geometry(ps, ps->o.shadow_exclude_reg_str, &ps->shadow_exclude_reg);
	if (!ret)
		exit(1);
}

/// Free up all the images and deinit the backend
static void destroy_backend(session_t *ps) {
	win_stack_foreach_managed_safe(w, &ps->window_stack) {
		// Wrapping up fading in progress
		if (win_skip_fading(ps, w)) {
			// `w` is freed by win_skip_fading
			continue;
		}

		if (ps->backend_data) {
			// Unmapped windows could still have shadow images, but not pixmap
			// images
			assert(!w->win_image || w->state != WSTATE_UNMAPPED);
			if (win_check_flags_any(w, WIN_FLAGS_IMAGES_STALE) &&
			    w->state == WSTATE_MAPPED) {
				log_warn("Stale flags set for mapped window %#010x "
				         "during backend destruction",
				         w->base.id);
				assert(false);
			}
			// Unmapped windows can still have stale flags set, because their
			// stale flags aren't handled until they are mapped.
			win_clear_flags(w, WIN_FLAGS_IMAGES_STALE);
			win_release_images(ps->backend_data, w);
		}
		free_paint(ps, &w->paint);
	}

	HASH_ITER2(ps->shaders, shader) {
		if (shader->backend_shader != NULL) {
			ps->backend_data->ops->destroy_shader(ps->backend_data,
			                                      shader->backend_shader);
			shader->backend_shader = NULL;
		}
	}

	if (ps->backend_data && ps->root_image) {
		ps->backend_data->ops->release_image(ps->backend_data, ps->root_image);
		ps->root_image = NULL;
	}

	if (ps->backend_data) {
		// deinit backend
		if (ps->backend_blur_context) {
			ps->backend_data->ops->destroy_blur_context(
			    ps->backend_data, ps->backend_blur_context);
			ps->backend_blur_context = NULL;
		}
		if (ps->shadow_context) {
			ps->backend_data->ops->destroy_shadow_context(ps->backend_data,
			                                              ps->shadow_context);
			ps->shadow_context = NULL;
		}
		ps->backend_data->ops->deinit(ps->backend_data);
		ps->backend_data = NULL;
	}
}

static bool initialize_blur(session_t *ps) {
	struct kernel_blur_args kargs;
	struct gaussian_blur_args gargs;
	struct box_blur_args bargs;
	struct dual_kawase_blur_args dkargs;

	void *args = NULL;
	switch (ps->o.blur_method) {
	case BLUR_METHOD_BOX:
		bargs.size = ps->o.blur_radius;
		args = (void *)&bargs;
		break;
	case BLUR_METHOD_KERNEL:
		kargs.kernel_count = ps->o.blur_kernel_count;
		kargs.kernels = ps->o.blur_kerns;
		args = (void *)&kargs;
		break;
	case BLUR_METHOD_GAUSSIAN:
		gargs.size = ps->o.blur_radius;
		gargs.deviation = ps->o.blur_deviation;
		args = (void *)&gargs;
		break;
	case BLUR_METHOD_DUAL_KAWASE:
		dkargs.size = ps->o.blur_radius;
		dkargs.strength = ps->o.blur_strength;
		args = (void *)&dkargs;
		break;
	default: return true;
	}

	ps->backend_blur_context = ps->backend_data->ops->create_blur_context(
	    ps->backend_data, ps->o.blur_method, args);
	return ps->backend_blur_context != NULL;
}

/// Init the backend and bind all the window pixmap to backend images
static bool initialize_backend(session_t *ps) {
	if (!ps->o.legacy_backends) {
		assert(!ps->backend_data);
		// Reinitialize win_data
		assert(backend_list[ps->o.backend]);
		ps->backend_data = backend_list[ps->o.backend]->init(ps);
		if (!ps->backend_data) {
			log_fatal("Failed to initialize backend, aborting...");
			quit(ps);
			return false;
		}
		ps->backend_data->ops = backend_list[ps->o.backend];
		ps->shadow_context = ps->backend_data->ops->create_shadow_context(
		    ps->backend_data, ps->o.shadow_radius);
		if (!ps->shadow_context) {
			log_fatal("Failed to initialize shadow context, aborting...");
			goto err;
		}

		if (!initialize_blur(ps)) {
			log_fatal("Failed to prepare for background blur, aborting...");
			goto err;
		}

		// Create shaders
		HASH_ITER2(ps->shaders, shader) {
			assert(shader->backend_shader == NULL);
			shader->backend_shader = ps->backend_data->ops->create_shader(
			    ps->backend_data, shader->source);
			if (shader->backend_shader == NULL) {
				log_warn("Failed to create shader for shader file %s, "
				         "this shader will not be used",
				         shader->key);
			} else {
				if (ps->backend_data->ops->get_shader_attributes) {
					shader->attributes =
					    ps->backend_data->ops->get_shader_attributes(
					        ps->backend_data, shader->backend_shader);
				} else {
					shader->attributes = 0;
				}
				log_debug("Shader %s has attributes %" PRIu64,
				          shader->key, shader->attributes);
			}
		}

		// window_stack shouldn't include window that's
		// not in the hash table at this point. Since
		// there cannot be any fading windows.
		HASH_ITER2(ps->windows, _w) {
			if (!_w->managed) {
				continue;
			}
			auto w = (struct managed_win *)_w;
			assert(w->state == WSTATE_MAPPED || w->state == WSTATE_UNMAPPED);
			// We need to reacquire image
			log_debug("Marking window %#010x (%s) for update after "
			          "redirection",
			          w->base.id, w->name);
			win_set_flags(w, WIN_FLAGS_IMAGES_STALE);
			ps->pending_updates = true;
		}
	}

	// The old backends binds pixmap lazily, nothing to do here
	return true;
err:
	if (ps->shadow_context) {
		ps->backend_data->ops->destroy_shadow_context(ps->backend_data,
		                                              ps->shadow_context);
		ps->shadow_context = NULL;
	}
	ps->backend_data->ops->deinit(ps->backend_data);
	ps->backend_data = NULL;
	quit(ps);
	return false;
}

/// Handle configure event of the root window
static void configure_root(session_t *ps) {
	auto r = XCB_AWAIT(xcb_get_geometry, ps->c.c, ps->c.screen_info->root);
	if (!r) {
		log_fatal("Failed to fetch root geometry");
		abort();
	}

	log_info("Root configuration changed, new geometry: %dx%d", r->width, r->height);
	bool has_root_change = false;
	if (ps->redirected) {
		// On root window changes
		if (!ps->o.legacy_backends) {
			assert(ps->backend_data);
			has_root_change = ps->backend_data->ops->root_change != NULL;
		} else {
			// Old backend can handle root change
			has_root_change = true;
		}

		if (!has_root_change) {
			// deinit/reinit backend and free up resources if the backend
			// cannot handle root change
			destroy_backend(ps);
		}
		free_paint(ps, &ps->tgt_buffer);
	}

	ps->root_width = r->width;
	ps->root_height = r->height;

	rebuild_screen_reg(ps);
	rebuild_shadow_exclude_reg(ps);

	// Invalidate reg_ignore from the top
	auto top_w = win_stack_find_next_managed(ps, &ps->window_stack);
	if (top_w) {
		rc_region_unref(&top_w->reg_ignore);
		top_w->reg_ignore_valid = false;
	}

	if (ps->redirected) {
		for (int i = 0; i < ps->ndamage; i++) {
			pixman_region32_clear(&ps->damage_ring[i]);
		}
		ps->damage = ps->damage_ring + ps->ndamage - 1;
#ifdef CONFIG_OPENGL
		// GLX root change callback
		if (BKEND_GLX == ps->o.backend && ps->o.legacy_backends) {
			glx_on_root_change(ps);
		}
#endif
		if (has_root_change) {
			if (ps->backend_data != NULL) {
				ps->backend_data->ops->root_change(ps->backend_data, ps);
			}
			// Old backend's root_change is not a specific function
		} else {
			if (!initialize_backend(ps)) {
				log_fatal("Failed to re-initialize backend after root "
				          "change, aborting...");
				ps->quit = true;
				/* TODO(yshui) only event handlers should request
				 * ev_break, otherwise it's too hard to keep track of what
				 * can break the event loop */
				ev_break(ps->loop, EVBREAK_ALL);
				return;
			}

			// Re-acquire the root pixmap.
			root_damaged(ps);
		}
		force_repaint(ps);
	}
}

static void handle_root_flags(session_t *ps) {
	if ((ps->root_flags & ROOT_FLAGS_SCREEN_CHANGE) != 0) {
		if (ps->o.crop_shadow_to_monitor && ps->randr_exists) {
			x_update_monitors(&ps->c, &ps->monitors);
		}
		ps->root_flags &= ~(uint64_t)ROOT_FLAGS_SCREEN_CHANGE;
	}

	if ((ps->root_flags & ROOT_FLAGS_CONFIGURED) != 0) {
		configure_root(ps);
		ps->root_flags &= ~(uint64_t)ROOT_FLAGS_CONFIGURED;
	}
}

static struct managed_win *
paint_preprocess(session_t *ps, bool *fade_running, bool *animation_running) {
	// XXX need better, more general name for `fade_running`. It really
	// means if fade is still ongoing after the current frame is rendered.
	// Same goes for `animation_running`.
	struct managed_win *bottom = NULL;
	*fade_running = false;
	*animation_running = false;
	auto now = get_time_ms();

	// Fading step calculation
	long long steps = 0L;
	if (ps->fade_time) {
		assert(now >= ps->fade_time);
		steps = (now - ps->fade_time) / ps->o.fade_delta;
	} else {
		// Reset fade_time if unset
		ps->fade_time = now;
		steps = 0L;
	}
	ps->fade_time += steps * ps->o.fade_delta;

	if (ps->o.animations && !ps->animation_time)
		ps->animation_time = now;

	double delta_secs = (double)(now - ps->animation_time) / 1000;

	// First, let's process fading
	win_stack_foreach_managed_safe(w, &ps->window_stack) {
		const winmode_t mode_old = w->mode;
		const bool was_painted = w->to_paint;
		const double opacity_old = w->opacity;

		// IMPORTANT: These window animation steps must happen before any other
		// [pre]processing. This is because it changes the window's geometry.
		if (ps->o.animations &&
			!isnan(w->animation_progress) && w->animation_progress <= 0.999999999 &&
			ps->o.wintype_option[w->window_type].animation != 0 &&
			win_is_mapped_in_x(w))
		{
			double neg_displacement_x =
				w->animation_dest_center_x - w->animation_center_x;
			double neg_displacement_y =
				w->animation_dest_center_y - w->animation_center_y;
			double neg_displacement_w = w->animation_dest_w - w->animation_w;
			double neg_displacement_h = w->animation_dest_h - w->animation_h;
		    double animation_stiffness = ps->o.animation_stiffness;
		    if (!(w->animation_is_tag & ANIM_IN_TAG)) {
			if (w->animation_is_tag & ANIM_SLOW)
			    animation_stiffness = ps->o.animation_stiffness_tag_change;
			else if (w->animation_is_tag & ANIM_FAST)
			    animation_stiffness = ps->o.animation_stiffness_tag_change * 1.5;
		    }
            if (w->state == WSTATE_FADING && !(w->animation_is_tag & ANIM_FADE))
                w->opacity_target = win_calc_opacity_target(ps, w);
			double acceleration_x =
				(animation_stiffness * neg_displacement_x -
					ps->o.animation_dampening * w->animation_velocity_x) /
				ps->o.animation_window_mass;
			double acceleration_y =
				(animation_stiffness * neg_displacement_y -
					ps->o.animation_dampening * w->animation_velocity_y) /
				ps->o.animation_window_mass;
			double acceleration_w =
				(animation_stiffness * neg_displacement_w -
					ps->o.animation_dampening * w->animation_velocity_w) /
				ps->o.animation_window_mass;
			double acceleration_h =
				(animation_stiffness * neg_displacement_h -
					ps->o.animation_dampening * w->animation_velocity_h) /
				ps->o.animation_window_mass;
			w->animation_velocity_x += acceleration_x * delta_secs;
			w->animation_velocity_y += acceleration_y * delta_secs;
			w->animation_velocity_w += acceleration_w * delta_secs;
			w->animation_velocity_h += acceleration_h * delta_secs;

			// Animate window geometry
			double new_animation_x =
				w->animation_center_x + w->animation_velocity_x * delta_secs;
			double new_animation_y =
				w->animation_center_y + w->animation_velocity_y * delta_secs;
			double new_animation_w =
				w->animation_w + w->animation_velocity_w * delta_secs;
			double new_animation_h =
				w->animation_h + w->animation_velocity_h * delta_secs;

			// Negative new width/height causes segfault and it can happen
			// when clamping disabled and shading a window
			if (new_animation_h < 0)
				new_animation_h = 0;

			if (new_animation_w < 0)
				new_animation_w = 0;

			if (ps->o.animation_clamping) {
				w->animation_center_x = clamp(
					new_animation_x,
					min2(w->animation_center_x, w->animation_dest_center_x),
					max2(w->animation_center_x, w->animation_dest_center_x));
				w->animation_center_y = clamp(
					new_animation_y,
					min2(w->animation_center_y, w->animation_dest_center_y),
					max2(w->animation_center_y, w->animation_dest_center_y));
				w->animation_w =
					clamp(new_animation_w,
							min2(w->animation_w, w->animation_dest_w),
							max2(w->animation_w, w->animation_dest_w));
				w->animation_h =
					clamp(new_animation_h,
							min2(w->animation_h, w->animation_dest_h),
				 			max2(w->animation_h, w->animation_dest_h));
			} else {
				w->animation_center_x = new_animation_x;
				w->animation_center_y = new_animation_y;
				w->animation_w = new_animation_w;
				w->animation_h = new_animation_h;
			}

			// Now we are done doing the math; we just need to submit our
			// changes (if there are any).

			struct win_geometry old_g = w->g;
			double old_animation_progress = w->animation_progress;
			new_animation_x = round(w->animation_center_x - w->animation_w * 0.5);
			new_animation_y = round(w->animation_center_y - w->animation_h * 0.5);
			new_animation_w = round(w->animation_w);
			new_animation_h = round(w->animation_h);

			bool position_changed =
				new_animation_x != old_g.x || new_animation_y != old_g.y;
			bool size_changed =
				new_animation_w != old_g.width || new_animation_h != old_g.height;
			bool geometry_changed = position_changed || size_changed;

			// Mark past window region with damage
			if (was_painted && geometry_changed)
				add_damage_from_win(ps, w);

			double x_dist = w->animation_dest_center_x - w->animation_center_x;
			double y_dist = w->animation_dest_center_y - w->animation_center_y;
			double w_dist = w->animation_dest_w - w->animation_w;
			double h_dist = w->animation_dest_h - w->animation_h;
			w->animation_progress =
				1.0 - w->animation_inv_og_distance *
					sqrt(x_dist * x_dist + y_dist * y_dist +
							w_dist * w_dist + h_dist * h_dist);

			// When clamping disabled we don't want the overlayed image to
			// fade in again because process is moving to negative value
			if (w->animation_progress < old_animation_progress)
				w->animation_progress = old_animation_progress;

			w->g.x = (int16_t)new_animation_x;
			w->g.y = (int16_t)new_animation_y;
			w->g.width = (uint16_t)new_animation_w;
			w->g.height = (uint16_t)new_animation_h;

            if (w->animation_is_tag > ANIM_IN_TAG && (((w->animation_is_tag & ANIM_FADE) && w->opacity_target == w->opacity)  || ((w->g.width == 0 || w->g.height == 0) && (w->animation_dest_w == 0 || w->animation_dest_h == 0)))) {
                w->g.x = w->pending_g.x;
                w->g.y = w->pending_g.y;
                if (ps->o.animation_for_next_tag < OPEN_WINDOW_ANIMATION_ZOOM) {
                    w->g.width = w->pending_g.width;
                    w->g.height = w->pending_g.height;
                } else {
                    w->g.width = 0;
                    w->g.height = 0;
                }
            }

			// Submit window size change
			if (size_changed) {
				win_on_win_size_change(ps, w);

				pixman_region32_clear(&w->bounding_shape);
				pixman_region32_fini(&w->bounding_shape);
				pixman_region32_init_rect(&w->bounding_shape, 0, 0,
				                          (uint)w->widthb, (uint)w->heightb);

				win_clear_flags(w, WIN_FLAGS_PIXMAP_STALE);
				win_process_image_flags(ps, w);
			}
			// Mark new window region with damage
			if (was_painted && geometry_changed) {
				add_damage_from_win(ps, w);
				w->reg_ignore_valid = false;
			}

			// We can't check for 1 here as sometimes 1 = 0.999999999999999
			// in case of floating numbers
			if (w->animation_progress >= 0.999999999) {
				w->animation_progress = 1;
				w->animation_velocity_x = 0.0;
				w->animation_velocity_y = 0.0;
				w->animation_velocity_w = 0.0;
				w->animation_velocity_h = 0.0;
				w->opacity = win_calc_opacity_target(ps, w);
			}
			*animation_running = true;
		}

		if (win_should_dim(ps, w) != w->dim) {
			w->dim = win_should_dim(ps, w);
			add_damage_from_win(ps, w);
		}

		// Run fading
		if (run_fade(ps, &w, steps)) {
			*fade_running = true;
		}

		// Add window to damaged area if its opacity changes
		// If was_painted == false, and to_paint is also false, we don't care
		// If was_painted == false, but to_paint is true, damage will be added in
		// the loop below
		if (was_painted && w->opacity != opacity_old) {
			add_damage_from_win(ps, w);
		}


		if (win_check_fade_finished(ps, w)) {
			// the window has been destroyed because fading finished
			continue;
		}

		if (win_has_frame(w)) {
			w->frame_opacity = ps->o.frame_opacity;
		} else {
			w->frame_opacity = 1.0;
		}

		// Update window mode
		w->mode = win_calc_mode(w);

		// Destroy all reg_ignore above when frame opaque state changes on
		// SOLID mode
		if (was_painted && w->mode != mode_old) {
			w->reg_ignore_valid = false;
		}
	}

	if (animation_running)
		ps->animation_time = now;

	// Opacity will not change, from now on.
	rc_region_t *last_reg_ignore = rc_region_new();

	bool unredir_possible = false;
	// Track whether it's the highest window to paint
	bool is_highest = true;
	bool reg_ignore_valid = true;
	win_stack_foreach_managed(w, &ps->window_stack) {
		__label__ skip_window;
		bool to_paint = true;
		// w->to_paint remembers whether this window is painted last time
		const bool was_painted = w->to_paint;

		// Destroy reg_ignore if some window above us invalidated it
		if (!reg_ignore_valid) {
			rc_region_unref(&w->reg_ignore);
		}

		// log_trace("%d %d %s", w->a.map_state, w->ever_damaged, w->name);

		// Give up if it's not damaged or invisible, or it's unmapped and its
		// pixmap is gone (for example due to a ConfigureNotify), or when it's
		// excluded
		if (w->state == WSTATE_UNMAPPED ||
		    unlikely(w->base.id == ps->debug_window ||
		             w->client_win == ps->debug_window)) {
			to_paint = false;
		} else if (!w->ever_damaged && w->state != WSTATE_UNMAPPING &&
		           w->state != WSTATE_DESTROYING) {
			// Unmapping clears w->ever_damaged, but the fact that the window
			// is fading out means it must have been damaged when it was still
			// mapped (because unmap_win_start will skip fading if it wasn't),
			// so we still need to paint it.
			log_trace("Window %#010x (%s) will not be painted because it has "
			          "not received any damages",
			          w->base.id, w->name);
			to_paint = false;
		} else if (unlikely(w->g.x + w->g.width < 1 || w->g.y + w->g.height < 1 ||
		                    w->g.x >= ps->root_width || w->g.y >= ps->root_height)) {
			log_trace("Window %#010x (%s) will not be painted because it is "
			          "positioned outside of the screen",
			          w->base.id, w->name);
			to_paint = false;
		} else if (unlikely((double)w->opacity * MAX_ALPHA < 1 && !w->blur_background)) {
			/* TODO(yshui) for consistency, even a window has 0 opacity, we
			 * still probably need to blur its background, so to_paint
			 * shouldn't be false for them. */
			log_trace("Window %#010x (%s) will not be painted because it has "
			          "0 opacity",
			          w->base.id, w->name);
			to_paint = false;
		} else if (w->paint_excluded) {
			log_trace("Window %#010x (%s) will not be painted because it is "
			          "excluded from painting",
			          w->base.id, w->name);
			to_paint = false;
		} else if (unlikely((w->flags & WIN_FLAGS_IMAGE_ERROR) != 0)) {
			log_trace("Window %#010x (%s) will not be painted because it has "
			          "image errors",
			          w->base.id, w->name);
			to_paint = false;
		}
		// log_trace("%s %d %d %d", w->name, to_paint, w->opacity,
		// w->paint_excluded);

		// Add window to damaged area if its painting status changes
		// or opacity changes
		if (to_paint != was_painted) {
			w->reg_ignore_valid = false;
			add_damage_from_win(ps, w);
		}

		// to_paint will never change after this point
		if (!to_paint) {
			goto skip_window;
		}

		log_trace("Window %#010x (%s) will be painted", w->base.id, w->name);

		// Calculate shadow opacity
		w->shadow_opacity = ps->o.shadow_opacity * w->opacity * ps->o.frame_opacity;

		// Generate ignore region for painting to reduce GPU load
		if (!w->reg_ignore) {
			w->reg_ignore = rc_region_ref(last_reg_ignore);
		}

		// If the window is solid, or we enabled clipping for transparent windows,
		// we add the window region to the ignored region
		// Otherwise last_reg_ignore shouldn't change
		if ((w->mode != WMODE_TRANS && !ps->o.force_win_blend) ||
		    (ps->o.transparent_clipping && !w->transparent_clipping_excluded)) {
			// w->mode == WMODE_SOLID or WMODE_FRAME_TRANS
			region_t *tmp = rc_region_new();
			if (w->mode == WMODE_SOLID) {
				*tmp =
				    win_get_bounding_shape_global_without_corners_by_val(w);
			} else {
				// w->mode == WMODE_FRAME_TRANS
				win_get_region_noframe_local_without_corners(w, tmp);
				pixman_region32_intersect(tmp, tmp, &w->bounding_shape);
				pixman_region32_translate(tmp, w->g.x, w->g.y);
			}

			pixman_region32_union(tmp, tmp, last_reg_ignore);
			rc_region_unref(&last_reg_ignore);
			last_reg_ignore = tmp;
		}

		// (Un)redirect screen
		// We could definitely unredirect the screen when there's no window to
		// paint, but this is typically unnecessary, may cause flickering when
		// fading is enabled, and could create inconsistency when the wallpaper
		// is not correctly set.
		if (ps->o.unredir_if_possible && is_highest) {
			if (w->mode == WMODE_SOLID && !ps->o.force_win_blend &&
			    win_is_fullscreen(ps, w) && !w->unredir_if_possible_excluded) {
				unredir_possible = true;
			}
		}

		// Unredirect screen if some window is requesting compositor bypass, even
		// if that window is not on the top.
		if (ps->o.unredir_if_possible && win_is_bypassing_compositor(ps, w) &&
		    !w->unredir_if_possible_excluded) {
			// Here we deviate from EWMH a bit. EWMH says we must not
			// unredirect the screen if the window requesting bypassing would
			// look different after unredirecting. Instead we always follow
			// the request.
			unredir_possible = true;
		}

		w->prev_trans = bottom;
		if (bottom) {
			w->stacking_rank = bottom->stacking_rank + 1;
		} else {
			w->stacking_rank = 0;
		}
		bottom = w;

		// If the screen is not redirected and the window has redir_ignore set,
		// this window should not cause the screen to become redirected
		if (!(ps->o.wintype_option[w->window_type].redir_ignore && !ps->redirected)) {
			is_highest = false;
		}

	skip_window:
		reg_ignore_valid = reg_ignore_valid && w->reg_ignore_valid;
		w->reg_ignore_valid = true;

		// Avoid setting w->to_paint if w is freed
		if (w) {
			w->to_paint = to_paint;
		}
	}

	rc_region_unref(&last_reg_ignore);

	// If possible, unredirect all windows and stop painting
	if (ps->o.redirected_force != UNSET) {
		unredir_possible = !ps->o.redirected_force;
	} else if (ps->o.unredir_if_possible && is_highest && !ps->redirected) {
		// If there's no window to paint, and the screen isn't redirected,
		// don't redirect it.
		unredir_possible = true;
	} else if (ps->screen_is_off) {
		// Screen is off, unredirect
		// We do this unconditionally disregarding "unredir_if_possible"
		// because it's important for correctness, because we need to
		// workaround problems X server has around screen off.
		//
		// Known problems:
		//   1. Sometimes OpenGL front buffer can lose content, and if we
		//      are doing partial updates (i.e. use-damage = true), the
		//      result will be wrong.
		//   2. For frame pacing, X server sends bogus
		//      PresentCompleteNotify events when screen is off.
		unredir_possible = true;
	}
	if (unredir_possible) {
		if (ps->redirected) {
			if (!ps->o.unredir_if_possible_delay || ps->tmout_unredir_hit) {
				unredirect(ps);
			} else if (!ev_is_active(&ps->unredir_timer)) {
				ev_timer_set(
				    &ps->unredir_timer,
				    (double)ps->o.unredir_if_possible_delay / 1000.0, 0);
				ev_timer_start(ps->loop, &ps->unredir_timer);
			}
		}
	} else {
		ev_timer_stop(ps->loop, &ps->unredir_timer);
		if (!ps->redirected) {
			if (!redirect_start(ps)) {
				return NULL;
			}
		}
	}

	return bottom;
}

void root_damaged(session_t *ps) {
	if (ps->root_tile_paint.pixmap) {
		free_root_tile(ps);
	}

	if (!ps->redirected) {
		return;
	}

	if (ps->backend_data) {
		if (ps->root_image) {
			ps->backend_data->ops->release_image(ps->backend_data, ps->root_image);
			ps->root_image = NULL;
		}
		auto pixmap = x_get_root_back_pixmap(&ps->c, ps->atoms);
		if (pixmap != XCB_NONE) {
			ps->root_image = ps->backend_data->ops->bind_pixmap(
			    ps->backend_data, pixmap,
			    x_get_visual_info(&ps->c, ps->c.screen_info->root_visual), false);
			if (ps->root_image) {
				ps->backend_data->ops->set_image_property(
				    ps->backend_data, IMAGE_PROPERTY_EFFECTIVE_SIZE,
				    ps->root_image, (int[]){ps->root_width, ps->root_height});
			} else {
				log_error("Failed to bind root back pixmap");
			}
		}
	}

	// Mark screen damaged
	force_repaint(ps);
}

/**
 * Force a full-screen repaint.
 */
void force_repaint(session_t *ps) {
	assert(pixman_region32_not_empty(&ps->screen_reg));
	queue_redraw(ps);
	add_damage(ps, &ps->screen_reg);
}

#ifdef CONFIG_DBUS
/** @name DBus hooks
 */
///@{

/**
 * Set no_fading_openclose option.
 *
 * Don't affect fading already in progress
 */
void opts_set_no_fading_openclose(session_t *ps, bool newval) {
	ps->o.no_fading_openclose = newval;
}

//!@}
#endif

/**
 * Setup window properties, then register us with the compositor selection (_NET_WM_CM_S)
 *
 * @return 0 if success, 1 if compositor already running, -1 if error.
 */
static int register_cm(session_t *ps) {
	assert(!ps->reg_win);

	ps->reg_win = x_new_id(&ps->c);
	auto e = xcb_request_check(
	    ps->c.c, xcb_create_window_checked(ps->c.c, XCB_COPY_FROM_PARENT, ps->reg_win,
	                                       ps->c.screen_info->root, 0, 0, 1, 1, 0, XCB_NONE,
	                                       ps->c.screen_info->root_visual, 0, NULL));

	if (e) {
		log_fatal("Failed to create window.");
		free(e);
		return -1;
	}

	const xcb_atom_t prop_atoms[] = {
	    ps->atoms->aWM_NAME,
	    ps->atoms->a_NET_WM_NAME,
	    ps->atoms->aWM_ICON_NAME,
	};

	const bool prop_is_utf8[] = {false, true, false};

	// Set names and classes
	for (size_t i = 0; i < ARR_SIZE(prop_atoms); i++) {
		e = xcb_request_check(
		    ps->c.c, xcb_change_property_checked(
		                 ps->c.c, XCB_PROP_MODE_REPLACE, ps->reg_win, prop_atoms[i],
		                 prop_is_utf8[i] ? ps->atoms->aUTF8_STRING : XCB_ATOM_STRING,
		                 8, strlen("picom"), "picom"));
		if (e) {
			log_error_x_error(e, "Failed to set window property %d",
			                  prop_atoms[i]);
			free(e);
		}
	}

	const char picom_class[] = "picom\0picom";
	e = xcb_request_check(
	    ps->c.c, xcb_change_property_checked(ps->c.c, XCB_PROP_MODE_REPLACE, ps->reg_win,
	                                         ps->atoms->aWM_CLASS, XCB_ATOM_STRING, 8,
	                                         ARR_SIZE(picom_class), picom_class));
	if (e) {
		log_error_x_error(e, "Failed to set the WM_CLASS property");
		free(e);
	}

	// Set WM_CLIENT_MACHINE. As per EWMH, because we set _NET_WM_PID, we must also
	// set WM_CLIENT_MACHINE.
	{
		const auto hostname_max = (unsigned long)sysconf(_SC_HOST_NAME_MAX);
		char *hostname = malloc(hostname_max);

		if (gethostname(hostname, hostname_max) == 0) {
			e = xcb_request_check(
			    ps->c.c, xcb_change_property_checked(
			                 ps->c.c, XCB_PROP_MODE_REPLACE, ps->reg_win,
			                 ps->atoms->aWM_CLIENT_MACHINE, XCB_ATOM_STRING,
			                 8, (uint32_t)strlen(hostname), hostname));
			if (e) {
				log_error_x_error(e, "Failed to set the WM_CLIENT_MACHINE"
				                     " property");
				free(e);
			}
		} else {
			log_error_errno("Failed to get hostname");
		}

		free(hostname);
	}

	// Set _NET_WM_PID
	{
		auto pid = getpid();
		xcb_change_property(ps->c.c, XCB_PROP_MODE_REPLACE, ps->reg_win,
		                    ps->atoms->a_NET_WM_PID, XCB_ATOM_CARDINAL, 32, 1, &pid);
	}

	// Set COMPTON_VERSION
	e = xcb_request_check(
	    ps->c.c, xcb_change_property_checked(
	                 ps->c.c, XCB_PROP_MODE_REPLACE, ps->reg_win,
	                 get_atom(ps->atoms, "COMPTON_VERSION"), XCB_ATOM_STRING, 8,
	                 (uint32_t)strlen(PICOM_VERSION), PICOM_VERSION));
	if (e) {
		log_error_x_error(e, "Failed to set COMPTON_VERSION.");
		free(e);
	}

	// Acquire X Selection _NET_WM_CM_S?
	if (!ps->o.no_x_selection) {
		const char register_prop[] = "_NET_WM_CM_S";
		xcb_atom_t atom;

		char *buf = NULL;
		if (asprintf(&buf, "%s%d", register_prop, ps->c.screen) < 0) {
			log_fatal("Failed to allocate memory");
			return -1;
		}
		atom = get_atom(ps->atoms, buf);
		free(buf);

		xcb_get_selection_owner_reply_t *reply = xcb_get_selection_owner_reply(
		    ps->c.c, xcb_get_selection_owner(ps->c.c, atom), NULL);

		if (reply && reply->owner != XCB_NONE) {
			// Another compositor already running
			free(reply);
			return 1;
		}
		free(reply);
		xcb_set_selection_owner(ps->c.c, ps->reg_win, atom, 0);
	}

	return 0;
}

/**
 * Write PID to a file.
 */
static inline bool write_pid(session_t *ps) {
	if (!ps->o.write_pid_path) {
		return true;
	}

	FILE *f = fopen(ps->o.write_pid_path, "w");
	if (unlikely(!f)) {
		log_error("Failed to write PID to \"%s\".", ps->o.write_pid_path);
		return false;
	}

	fprintf(f, "%ld\n", (long)getpid());
	fclose(f);

	return true;
}

/**
 * Initialize X composite overlay window.
 */
static bool init_overlay(session_t *ps) {
	xcb_composite_get_overlay_window_reply_t *reply = xcb_composite_get_overlay_window_reply(
	    ps->c.c, xcb_composite_get_overlay_window(ps->c.c, ps->c.screen_info->root), NULL);
	if (reply) {
		ps->overlay = reply->overlay_win;
		free(reply);
	} else {
		ps->overlay = XCB_NONE;
	}
	if (ps->overlay != XCB_NONE) {
		// Set window region of the overlay window, code stolen from
		// compiz-0.8.8
		if (!XCB_AWAIT_VOID(xcb_shape_mask, ps->c.c, XCB_SHAPE_SO_SET,
		                    XCB_SHAPE_SK_BOUNDING, ps->overlay, 0, 0, 0)) {
			log_fatal("Failed to set the bounding shape of overlay, giving "
			          "up.");
			return false;
		}
		if (!XCB_AWAIT_VOID(xcb_shape_rectangles, ps->c.c, XCB_SHAPE_SO_SET,
		                    XCB_SHAPE_SK_INPUT, XCB_CLIP_ORDERING_UNSORTED,
		                    ps->overlay, 0, 0, 0, NULL)) {
			log_fatal("Failed to set the input shape of overlay, giving up.");
			return false;
		}

		// Listen to Expose events on the overlay
		xcb_change_window_attributes(ps->c.c, ps->overlay, XCB_CW_EVENT_MASK,
		                             (const uint32_t[]){XCB_EVENT_MASK_EXPOSURE});

		// Retrieve DamageNotify on root window if we are painting on an
		// overlay
		// root_damage = XDamageCreate(ps->dpy, root, XDamageReportNonEmpty);

		// Unmap the overlay, we will map it when needed in redirect_start
		XCB_AWAIT_VOID(xcb_unmap_window, ps->c.c, ps->overlay);
	} else {
		log_error("Cannot get X Composite overlay window. Falling "
		          "back to painting on root window.");
	}
	log_debug("overlay = %#010x", ps->overlay);

	return true;
}

static bool init_debug_window(session_t *ps) {
	xcb_colormap_t colormap = x_new_id(&ps->c);
	ps->debug_window = x_new_id(&ps->c);

	auto err = xcb_request_check(
	    ps->c.c, xcb_create_colormap_checked(ps->c.c, XCB_COLORMAP_ALLOC_NONE,
	                                         colormap, ps->c.screen_info->root,
	                                         ps->c.screen_info->root_visual));
	if (err) {
		goto err_out;
	}

	err = xcb_request_check(
	    ps->c.c, xcb_create_window_checked(
	                 ps->c.c, (uint8_t)ps->c.screen_info->root_depth,
	                 ps->debug_window, ps->c.screen_info->root, 0, 0,
	                 to_u16_checked(ps->root_width), to_u16_checked(ps->root_height),
	                 0, XCB_WINDOW_CLASS_INPUT_OUTPUT, ps->c.screen_info->root_visual,
	                 XCB_CW_COLORMAP, (uint32_t[]){colormap, 0}));
	if (err) {
		goto err_out;
	}

	err = xcb_request_check(ps->c.c, xcb_map_window_checked(ps->c.c, ps->debug_window));
	if (err) {
		goto err_out;
	}
	return true;

err_out:
	free(err);
	return false;
}

xcb_window_t session_get_target_window(session_t *ps) {
	if (ps->o.debug_mode) {
		return ps->debug_window;
	}
	return ps->overlay != XCB_NONE ? ps->overlay : ps->c.screen_info->root;
}

uint8_t session_redirection_mode(session_t *ps) {
	if (ps->o.debug_mode) {
		// If the backend is not rendering to the screen, we don't need to
		// take over the screen.
		assert(!ps->o.legacy_backends);
		return XCB_COMPOSITE_REDIRECT_AUTOMATIC;
	}
	if (!ps->o.legacy_backends && !backend_list[ps->o.backend]->present) {
		// if the backend doesn't render anything, we don't need to take over the
		// screen.
		return XCB_COMPOSITE_REDIRECT_AUTOMATIC;
	}
	return XCB_COMPOSITE_REDIRECT_MANUAL;
}

/**
 * Redirect all windows.
 *
 * @return whether the operation succeeded or not
 */
static bool redirect_start(session_t *ps) {
	assert(!ps->redirected);
	log_debug("Redirecting the screen.");

	// Map overlay window. Done firstly according to this:
	// https://bugzilla.gnome.org/show_bug.cgi?id=597014
	if (ps->overlay != XCB_NONE) {
		xcb_map_window(ps->c.c, ps->overlay);
	}

	bool success = XCB_AWAIT_VOID(xcb_composite_redirect_subwindows, ps->c.c,
	                              ps->c.screen_info->root, session_redirection_mode(ps));
	if (!success) {
		log_fatal("Another composite manager is already running "
		          "(and does not handle _NET_WM_CM_Sn correctly)");
		return false;
	}

	x_sync(&ps->c);

	if (!initialize_backend(ps)) {
		return false;
	}

	if (!ps->o.legacy_backends) {
		assert(ps->backend_data);
		ps->ndamage = ps->backend_data->ops->max_buffer_age;
	} else {
		ps->ndamage = maximum_buffer_age(ps);
	}
	ps->damage_ring = ccalloc(ps->ndamage, region_t);
	ps->damage = ps->damage_ring + ps->ndamage - 1;

	for (int i = 0; i < ps->ndamage; i++) {
		pixman_region32_init(&ps->damage_ring[i]);
	}

	ps->frame_pacing = !ps->o.no_frame_pacing;
	if ((ps->o.legacy_backends || ps->o.benchmark || !ps->backend_data->ops->last_render_time) &&
	    ps->frame_pacing) {
		// Disable frame pacing if we are using a legacy backend or if we are in
		// benchmark mode, or if the backend doesn't report render time
		log_info("Disabling frame pacing.");
		ps->frame_pacing = false;
	}

	if (ps->present_exists && ps->frame_pacing) {
		ps->present_event_id = x_new_id(&ps->c);
		auto select_input = xcb_present_select_input(
		    ps->c.c, ps->present_event_id, session_get_target_window(ps),
		    XCB_PRESENT_EVENT_MASK_COMPLETE_NOTIFY);
		auto notify_msc = xcb_present_notify_msc(
		    ps->c.c, session_get_target_window(ps), 0, 0, 1, 0);
		set_cant_fail_cookie(&ps->c, select_input);
		set_cant_fail_cookie(&ps->c, notify_msc);
		ps->present_event = xcb_register_for_special_xge(
		    ps->c.c, &xcb_present_id, ps->present_event_id, NULL);

		// Initialize rendering and frame timing statistics, and frame pacing
		// states.
		ps->last_msc_instant = 0;
		ps->last_msc = 0;
		ps->last_schedule_delay = 0;
		ps->target_msc = 0;
		render_statistics_reset(&ps->render_stats);
	} else if (ps->frame_pacing) {
		log_error("Present extension is not supported, frame pacing disabled.");
		ps->frame_pacing = false;
	}

	// Must call XSync() here
	x_sync(&ps->c);

	ps->redirected = true;
	ps->first_frame = true;

	// Re-detect driver since we now have a backend
	ps->drivers = detect_driver(ps->c.c, ps->backend_data, ps->c.screen_info->root);
	apply_driver_workarounds(ps, ps->drivers);

	root_damaged(ps);

	// Repaint the whole screen
	force_repaint(ps);
	log_debug("Screen redirected.");
	return true;
}

/**
 * Unredirect all windows.
 */
static void unredirect(session_t *ps) {
	assert(ps->redirected);
	log_debug("Unredirecting the screen.");

	destroy_backend(ps);

	xcb_composite_unredirect_subwindows(ps->c.c, ps->c.screen_info->root,
	                                    session_redirection_mode(ps));
	// Unmap overlay window
	if (ps->overlay != XCB_NONE) {
		xcb_unmap_window(ps->c.c, ps->overlay);
	}

	// Free the damage ring
	for (int i = 0; i < ps->ndamage; ++i) {
		pixman_region32_fini(&ps->damage_ring[i]);
	}
	ps->ndamage = 0;
	free(ps->damage_ring);
	ps->damage_ring = ps->damage = NULL;

	if (ps->present_event_id) {
		xcb_present_select_input(ps->c.c, ps->present_event_id,
		                         session_get_target_window(ps), 0);
		ps->present_event_id = XCB_NONE;
		xcb_unregister_for_special_event(ps->c.c, ps->present_event);
		ps->present_event = NULL;
	}

	// Must call XSync() here
	x_sync(&ps->c);

	ps->redirected = false;
	log_debug("Screen unredirected.");
}

static void
handle_present_complete_notify(session_t *ps, xcb_present_complete_notify_event_t *cne) {
	if (cne->kind != XCB_PRESENT_COMPLETE_KIND_NOTIFY_MSC) {
		return;
	}

	bool event_is_invalid = false;
	if (ps->frame_pacing) {
		auto next_msc = cne->msc + 1;
		if (cne->msc <= ps->last_msc || cne->ust == 0) {
			// X sometimes sends duplicate/bogus MSC events, don't
			// use the msc value. Also ignore these events.
			//
			// See:
			// https://gitlab.freedesktop.org/xorg/xserver/-/issues/1418
			next_msc = ps->last_msc + 1;
			event_is_invalid = true;
		}
		auto cookie = xcb_present_notify_msc(
		    ps->c.c, session_get_target_window(ps), 0, next_msc, 0, 0);
		set_cant_fail_cookie(&ps->c, cookie);
	}
	if (event_is_invalid) {
		return;
	}

	struct timespec now;
	clock_gettime(CLOCK_MONOTONIC, &now);
	uint64_t now_usec = (uint64_t)(now.tv_sec * 1000000 + now.tv_nsec / 1000);
	uint64_t drift;
	if (cne->ust > now_usec) {
		drift = cne->ust - now_usec;
	} else {
		drift = now_usec - cne->ust;
	}

	if (ps->last_msc_instant != 0) {
		auto frame_count = cne->msc - ps->last_msc;
		int frame_time = (int)((cne->ust - ps->last_msc_instant) / frame_count);
		render_statistics_add_vblank_time_sample(&ps->render_stats, frame_time);
		log_trace("Frame count %lu, frame time: %d us, rolling average: %u us, "
		          "msc: %" PRIu64 ", offset: %d us",
		          frame_count, frame_time,
		          render_statistics_get_vblank_time(&ps->render_stats), cne->ust,
		          (int)drift);
	} else if (drift > 1000000 && ps->frame_pacing) {
		// This is the first MSC event we receive, let's check if the timestamps
		// align with the monotonic clock. If not, disable frame pacing because we
		// can't schedule frames reliably.
		log_error("Temporal anomaly detected, frame pacing disabled. (Are we "
		          "running inside a time namespace?), %" PRIu64 " %" PRIu64,
		          now_usec, ps->last_msc_instant);
		ps->frame_pacing = false;
	}
	ps->last_msc_instant = cne->ust;
	ps->last_msc = cne->msc;
	if (ps->redraw_needed) {
		schedule_render(ps, true);
	}
}

static void handle_present_events(session_t *ps) {
	if (!ps->present_event) {
		// Screen not redirected
		return;
	}
	xcb_present_generic_event_t *ev;
	while ((ev = (void *)xcb_poll_for_special_event(ps->c.c, ps->present_event))) {
		if (ev->event != ps->present_event_id) {
			// This event doesn't have the right event context, it's not meant
			// for us.
			goto next;
		}

		// We only subscribed to the complete notify event.
		assert(ev->evtype == XCB_PRESENT_EVENT_COMPLETE_NOTIFY);
		handle_present_complete_notify(ps, (void *)ev);
	next:
		free(ev);
	}
}

// Handle queued events before we go to sleep
static void handle_queued_x_events(EV_P attr_unused, ev_prepare *w, int revents attr_unused) {
	session_t *ps = session_ptr(w, event_check);
	handle_present_events(ps);

	xcb_generic_event_t *ev;
	while ((ev = xcb_poll_for_queued_event(ps->c.c))) {
		ev_handle(ps, ev);
		free(ev);
	};
	// Flush because if we go into sleep when there is still
	// requests in the outgoing buffer, they will not be sent
	// for an indefinite amount of time.
	// Use XFlush here too, we might still use some Xlib functions
	// because OpenGL.
	XFlush(ps->c.dpy);
	xcb_flush(ps->c.c);
	int err = xcb_connection_has_error(ps->c.c);
	if (err) {
		log_fatal("X11 server connection broke (error %d)", err);
		exit(1);
	}
}

static void handle_new_windows(session_t *ps) {
	list_foreach_safe(struct win, w, &ps->window_stack, stack_neighbour) {
		if (w->is_new) {
			auto new_w = fill_win(ps, w);
			if (!new_w->managed) {
				continue;
			}
			auto mw = (struct managed_win *)new_w;
			if (mw->a.map_state == XCB_MAP_STATE_VIEWABLE) {
				win_set_flags(mw, WIN_FLAGS_MAPPED);

				// This window might be damaged before we called fill_win
				// and created the damage handle. And there is no way for
				// us to find out. So just blindly mark it damaged
				mw->ever_damaged = true;
			}
		}
	}
}

static void refresh_windows(session_t *ps) {
	win_stack_foreach_managed(w, &ps->window_stack) {
		win_process_update_flags(ps, w);
	}
}

static void refresh_images(session_t *ps) {
	win_stack_foreach_managed(w, &ps->window_stack) {
		win_process_image_flags(ps, w);
	}
}

/**
 * Unredirection timeout callback.
 */
static void tmout_unredir_callback(EV_P attr_unused, ev_timer *w, int revents attr_unused) {
	session_t *ps = session_ptr(w, unredir_timer);
	ps->tmout_unredir_hit = true;
	queue_redraw(ps);
}

static void fade_timer_callback(EV_P attr_unused, ev_timer *w, int revents attr_unused) {
	// TODO(yshui): do we still need the fade timer? we queue redraw automatically in
	// draw_callback_impl if animation is running.
	session_t *ps = session_ptr(w, fade_timer);
	queue_redraw(ps);
}

static void animation_timer_callback(EV_P attr_unused, ev_timer *w, int revents attr_unused) {
	session_t *ps = session_ptr(w, animation_timer);
	queue_redraw(ps);
}

static void handle_pending_updates(EV_P_ struct session *ps) {
	if (ps->pending_updates) {
		log_debug("Delayed handling of events, entering critical section");
		auto e = xcb_request_check(ps->c.c, xcb_grab_server_checked(ps->c.c));
		if (e) {
			log_fatal_x_error(e, "failed to grab x server");
			free(e);
			return quit(ps);
		}

		ps->server_grabbed = true;

		// Catching up with X server
		handle_queued_x_events(EV_A_ & ps->event_check, 0);

		// Call fill_win on new windows
		handle_new_windows(ps);

		// Handle screen changes
		// This HAS TO be called before refresh_windows, as handle_root_flags
		// could call configure_root, which will release images and mark them
		// stale.
		handle_root_flags(ps);

		// Process window flags (window mapping)
		refresh_windows(ps);

		{
			auto r = xcb_get_input_focus_reply(
			    ps->c.c, xcb_get_input_focus(ps->c.c), NULL);
			if (!ps->active_win || (r && r->focus != ps->active_win->base.id)) {
				recheck_focus(ps);
			}
			free(r);
		}

		// Process window flags (stale images)
		refresh_images(ps);

		e = xcb_request_check(ps->c.c, xcb_ungrab_server_checked(ps->c.c));
		if (e) {
			log_fatal_x_error(e, "failed to ungrab x server");
			free(e);
			return quit(ps);
		}

		ps->server_grabbed = false;
		ps->pending_updates = false;
		log_debug("Exited critical section");
	}
}

static void draw_callback_impl(EV_P_ session_t *ps, int revents attr_unused) {
	struct timespec now;
	int64_t draw_callback_enter_us;
	clock_gettime(CLOCK_MONOTONIC, &now);

	draw_callback_enter_us = (now.tv_sec * 1000000LL + now.tv_nsec / 1000);
	if (ps->next_render != 0) {
		log_trace("Schedule delay: %" PRIi64 " us",
		          draw_callback_enter_us - (int64_t)ps->next_render);
	}

	handle_pending_updates(EV_A_ ps);

	int64_t after_handle_pending_updates_us;
	clock_gettime(CLOCK_MONOTONIC, &now);
	after_handle_pending_updates_us = (now.tv_sec * 1000000LL + now.tv_nsec / 1000);
	log_trace("handle_pending_updates took: %" PRIi64 " us",
	          after_handle_pending_updates_us - draw_callback_enter_us);

	if (ps->first_frame) {
		// If we are still rendering the first frame, if some of the windows are
		// unmapped/destroyed during the above handle_pending_updates() call, they
		// won't have pixmap before we rendered it, causing us to crash.
		// But we will only render them if they are in fading. So we just skip
		// fading for all windows here.
		//
		// Using foreach_safe here since skipping fading can cause window to be
		// freed if it's destroyed.
		win_stack_foreach_managed_safe(w, &ps->window_stack) {
			auto _ attr_unused = win_skip_fading(ps, w);
		}
	}

	if (ps->o.benchmark) {
		if (ps->o.benchmark_wid) {
			auto w = find_managed_win(ps, ps->o.benchmark_wid);
			if (!w) {
				log_fatal("Couldn't find specified benchmark window.");
				exit(1);
			}
			add_damage_from_win(ps, w);
		} else {
			force_repaint(ps);
		}
	}

	/* TODO(yshui) Have a stripped down version of paint_preprocess that is used when
	 * screen is not redirected. its sole purpose should be to decide whether the
	 * screen should be redirected. */
	bool fade_running = false;
	bool animation_running = false;
	bool was_redirected = ps->redirected;
	auto bottom = paint_preprocess(ps, &fade_running, &animation_running);
	ps->tmout_unredir_hit = false;

	if (!was_redirected && ps->redirected) {
		// paint_preprocess redirected the screen, which might change the state of
		// some of the windows (e.g. the window image might become stale).
		// so we rerun _draw_callback to make sure the rendering decision we make
		// is up-to-date, and all the new flags got handled.
		//
		// TODO(yshui) This is not ideal, we should try to avoid setting window
		// flags in paint_preprocess.
		log_debug("Re-run _draw_callback");
		return draw_callback_impl(EV_A_ ps, revents);
	}

	// Start/stop fade timer depends on whether window are fading
	if (!fade_running && ev_is_active(&ps->fade_timer)) {
		ev_timer_stop(EV_A_ & ps->fade_timer);
	} else if (fade_running && !ev_is_active(&ps->fade_timer)) {
		ev_timer_set(&ps->fade_timer, fade_timeout(ps), 0);
		ev_timer_start(EV_A_ & ps->fade_timer);
	}
	// Start/stop animation timer depends on whether windows are animating
	if (!animation_running && ev_is_active(&ps->animation_timer)) {
		ev_timer_stop(EV_A_ & ps->animation_timer);
	} else if (animation_running && !ev_is_active(&ps->animation_timer)) {
		ev_timer_set(&ps->animation_timer, 0, 0);
		ev_timer_start(EV_A_ & ps->animation_timer);
	}

	int64_t after_preprocess_us;
	clock_gettime(CLOCK_MONOTONIC, &now);
	after_preprocess_us = (now.tv_sec * 1000000LL + now.tv_nsec / 1000);
	log_trace("paint_preprocess took: %" PRIi64 " us",
	          after_preprocess_us - after_handle_pending_updates_us);

	// If the screen is unredirected, free all_damage to stop painting
	if (ps->redirected && ps->o.stoppaint_force != ON) {
		static int paint = 0;

		log_trace("Render start, frame %d", paint);
		if (!ps->o.legacy_backends) {
			paint_all_new(ps, bottom);
		} else {
			paint_all(ps, bottom);
		}
		log_trace("Render end");

		ps->first_frame = false;
		paint++;
		if (ps->o.benchmark && paint >= ps->o.benchmark) {
			exit(0);
		}
	}

	if (!fade_running) {
		ps->fade_time = 0L;
	}
	if (!animation_running) {
		ps->animation_time = 0L;
	}

	// TODO(yshui) Investigate how big the X critical section needs to be. There are
	// suggestions that rendering should be in the critical section as well.

	ps->redraw_needed = false;
}

static void draw_callback(EV_P_ ev_timer *w, int revents) {
	session_t *ps = session_ptr(w, draw_timer);

	draw_callback_impl(EV_A_ ps, revents);
	ev_timer_stop(EV_A_ w);

	// Immediately start next frame if we are in benchmark mode.
	if (ps->o.benchmark) {
		ev_timer_set(w, 0, 0);
		ev_timer_start(EV_A_ w);
	}
}

static void x_event_callback(EV_P attr_unused, ev_io *w, int revents attr_unused) {
	session_t *ps = (session_t *)w;
	xcb_generic_event_t *ev = xcb_poll_for_event(ps->c.c);
	if (ev) {
		ev_handle(ps, ev);
		free(ev);
	}
}

/**
 * Turn on the program reset flag.
 *
 * This will result in the compostior resetting itself after next paint.
 */
static void reset_enable(EV_P_ ev_signal *w attr_unused, int revents attr_unused) {
	log_info("picom is resetting...");
	ev_break(EV_A_ EVBREAK_ALL);
}

static void exit_enable(EV_P attr_unused, ev_signal *w, int revents attr_unused) {
	session_t *ps = session_ptr(w, int_signal);
	log_info("picom is quitting...");
	quit(ps);
}

static void config_file_change_cb(void *_ps) {
	auto ps = (struct session *)_ps;
	reset_enable(ps->loop, NULL, 0);
}

static bool load_shader_source(session_t *ps, const char *path) {
	if (!path) {
		// Using the default shader.
		return false;
	}

	log_info("Loading shader source from %s", path);

	struct shader_info *shader = NULL;
	HASH_FIND_STR(ps->shaders, path, shader);
	if (shader) {
		log_debug("Shader already loaded, reusing");
		return false;
	}

	shader = ccalloc(1, struct shader_info);
	shader->key = strdup(path);
	HASH_ADD_KEYPTR(hh, ps->shaders, shader->key, strlen(shader->key), shader);

	FILE *f = fopen(path, "r");
	if (!f) {
		log_error("Failed to open custom shader file: %s", path);
		goto err;
	}
	struct stat statbuf;
	if (fstat(fileno(f), &statbuf) < 0) {
		log_error("Failed to access custom shader file: %s", path);
		goto err;
	}

	auto num_bytes = (size_t)statbuf.st_size;
	shader->source = ccalloc(num_bytes + 1, char);
	auto read_bytes = fread(shader->source, sizeof(char), num_bytes, f);
	if (read_bytes < num_bytes || ferror(f)) {
		// This is a difficult to hit error case, review thoroughly.
		log_error("Failed to read custom shader at %s. (read %lu bytes, expected "
		          "%lu bytes)",
		          path, read_bytes, num_bytes);
		goto err;
	}
	return false;
err:
	HASH_DEL(ps->shaders, shader);
	if (f) {
		fclose(f);
	}
	free(shader->source);
	free(shader->key);
	free(shader);
	return true;
}

static bool load_shader_source_for_condition(const c2_lptr_t *cond, void *data) {
	return load_shader_source(data, c2_list_get_data(cond));
}

/**
 * Initialize a session.
 *
 * @param argc number of commandline arguments
 * @param argv commandline arguments
 * @param dpy  the X Display
 * @param config_file the path to the config file
 * @param all_xerros whether we should report all X errors
 * @param fork whether we will fork after initialization
 */
static session_t *session_init(int argc, char **argv, Display *dpy,
                               const char *config_file, bool all_xerrors, bool fork) {
	static const session_t s_def = {
	    .backend_data = NULL,
	    .root_height = 0,
	    .root_width = 0,
	    // .root_damage = XCB_NONE,
	    .overlay = XCB_NONE,
	    .root_tile_fill = false,
	    .root_tile_paint = PAINT_INIT,
	    .tgt_picture = XCB_NONE,
	    .tgt_buffer = PAINT_INIT,
	    .reg_win = XCB_NONE,
#ifdef CONFIG_OPENGL
	    .glx_prog_win = GLX_PROG_MAIN_INIT,
#endif
	    .redirected = false,
	    .alpha_picts = NULL,
	    .fade_time = 0L,
<<<<<<< HEAD
	    .animation_time = 0L,
	    .pending_reply_head = NULL,
	    .pending_reply_tail = NULL,
=======
>>>>>>> 961dc998
	    .quit = false,

	    .expose_rects = NULL,
	    .size_expose = 0,
	    .n_expose = 0,

	    .windows = NULL,
	    .active_win = NULL,
	    .active_leader = XCB_NONE,

	    .black_picture = XCB_NONE,
	    .cshadow_picture = XCB_NONE,
	    .white_picture = XCB_NONE,
	    .shadow_context = NULL,

	    .last_msc = 0,

#ifdef CONFIG_VSYNC_DRM
	    .drm_fd = -1,
#endif

	    .xfixes_event = 0,
	    .xfixes_error = 0,
	    .damage_event = 0,
	    .damage_error = 0,
	    .render_event = 0,
	    .render_error = 0,
	    .composite_event = 0,
	    .composite_error = 0,
	    .composite_opcode = 0,
	    .shape_exists = false,
	    .shape_event = 0,
	    .shape_error = 0,
	    .randr_exists = 0,
	    .randr_event = 0,
	    .randr_error = 0,
	    .present_event_id = XCB_NONE,
	    .glx_exists = false,
	    .glx_event = 0,
	    .glx_error = 0,
	    .xrfilter_convolution_exists = false,

	    .atoms_wintypes = {0},
	    .track_atom_lst = NULL,

#ifdef CONFIG_DBUS
	    .dbus_data = NULL,
#endif
	};

	auto stderr_logger = stderr_logger_new();
	if (stderr_logger) {
		// stderr logger might fail to create if we are already
		// daemonized.
		log_add_target_tls(stderr_logger);
	}

	// Allocate a session and copy default values into it
	session_t *ps = cmalloc(session_t);
	*ps = s_def;
	list_init_head(&ps->window_stack);
	ps->loop = EV_DEFAULT;
	pixman_region32_init(&ps->screen_reg);

	// TODO(yshui) investigate what's the best window size
	render_statistics_init(&ps->render_stats, 128);

	ps->o.show_all_xerrors = all_xerrors;

	// Use the same Display across reset, primarily for resource leak checking
	x_connection_init(&ps->c, dpy);
	// We store width/height from screen_info instead using them directly because they
	// can change, see configure_root().
	ps->root_width = ps->c.screen_info->width_in_pixels;
	ps->root_height = ps->c.screen_info->height_in_pixels;

	const xcb_query_extension_reply_t *ext_info;

	// Start listening to events on root earlier to catch all possible
	// root geometry changes
	auto e = xcb_request_check(
	    ps->c.c, xcb_change_window_attributes_checked(
	                 ps->c.c, ps->c.screen_info->root, XCB_CW_EVENT_MASK,
	                 (const uint32_t[]){XCB_EVENT_MASK_SUBSTRUCTURE_NOTIFY |
	                                    XCB_EVENT_MASK_EXPOSURE | XCB_EVENT_MASK_STRUCTURE_NOTIFY |
	                                    XCB_EVENT_MASK_PROPERTY_CHANGE}));
	if (e) {
		log_error_x_error(e, "Failed to setup root window event mask");
		free(e);
	}

	xcb_prefetch_extension_data(ps->c.c, &xcb_render_id);
	xcb_prefetch_extension_data(ps->c.c, &xcb_composite_id);
	xcb_prefetch_extension_data(ps->c.c, &xcb_damage_id);
	xcb_prefetch_extension_data(ps->c.c, &xcb_shape_id);
	xcb_prefetch_extension_data(ps->c.c, &xcb_xfixes_id);
	xcb_prefetch_extension_data(ps->c.c, &xcb_randr_id);
	xcb_prefetch_extension_data(ps->c.c, &xcb_present_id);
	xcb_prefetch_extension_data(ps->c.c, &xcb_sync_id);
	xcb_prefetch_extension_data(ps->c.c, &xcb_glx_id);
	xcb_prefetch_extension_data(ps->c.c, &xcb_dpms_id);

	ext_info = xcb_get_extension_data(ps->c.c, &xcb_render_id);
	if (!ext_info || !ext_info->present) {
		log_fatal("No render extension");
		exit(1);
	}
	ps->render_event = ext_info->first_event;
	ps->render_error = ext_info->first_error;

	ext_info = xcb_get_extension_data(ps->c.c, &xcb_composite_id);
	if (!ext_info || !ext_info->present) {
		log_fatal("No composite extension");
		exit(1);
	}
	ps->composite_opcode = ext_info->major_opcode;
	ps->composite_event = ext_info->first_event;
	ps->composite_error = ext_info->first_error;

	{
		xcb_composite_query_version_reply_t *reply = xcb_composite_query_version_reply(
		    ps->c.c,
		    xcb_composite_query_version(ps->c.c, XCB_COMPOSITE_MAJOR_VERSION,
		                                XCB_COMPOSITE_MINOR_VERSION),
		    NULL);

		if (!reply || (reply->major_version == 0 && reply->minor_version < 2)) {
			log_fatal("Your X server doesn't have Composite >= 0.2 support, "
			          "we cannot proceed.");
			exit(1);
		}
		free(reply);
	}

	ext_info = xcb_get_extension_data(ps->c.c, &xcb_damage_id);
	if (!ext_info || !ext_info->present) {
		log_fatal("No damage extension");
		exit(1);
	}
	ps->damage_event = ext_info->first_event;
	ps->damage_error = ext_info->first_error;
	xcb_discard_reply(ps->c.c, xcb_damage_query_version(ps->c.c, XCB_DAMAGE_MAJOR_VERSION,
	                                                    XCB_DAMAGE_MINOR_VERSION)
	                               .sequence);

	ext_info = xcb_get_extension_data(ps->c.c, &xcb_xfixes_id);
	if (!ext_info || !ext_info->present) {
		log_fatal("No XFixes extension");
		exit(1);
	}
	ps->xfixes_event = ext_info->first_event;
	ps->xfixes_error = ext_info->first_error;
	xcb_discard_reply(ps->c.c, xcb_xfixes_query_version(ps->c.c, XCB_XFIXES_MAJOR_VERSION,
	                                                    XCB_XFIXES_MINOR_VERSION)
	                               .sequence);

	ps->damaged_region = x_new_id(&ps->c);
	if (!XCB_AWAIT_VOID(xcb_xfixes_create_region, ps->c.c, ps->damaged_region, 0, NULL)) {
		log_fatal("Failed to create a XFixes region");
		goto err;
	}

	ext_info = xcb_get_extension_data(ps->c.c, &xcb_glx_id);
	if (ext_info && ext_info->present) {
		ps->glx_exists = true;
		ps->glx_error = ext_info->first_error;
		ps->glx_event = ext_info->first_event;
	}

	ext_info = xcb_get_extension_data(ps->c.c, &xcb_dpms_id);
	ps->dpms_exists = ext_info && ext_info->present;
	if (ps->dpms_exists) {
		auto r = xcb_dpms_info_reply(ps->c.c, xcb_dpms_info(ps->c.c), NULL);
		if (!r) {
			log_fatal("Failed to query DPMS info");
			goto err;
		}
		ps->screen_is_off = dpms_screen_is_off(r);
		// Check screen status every half second
		ev_timer_init(&ps->dpms_check_timer, check_dpms_status, 0, 0.5);
		ev_timer_start(ps->loop, &ps->dpms_check_timer);
		free(r);
	}

	// Parse configuration file
	win_option_mask_t winopt_mask[NUM_WINTYPES] = {{0}};
	bool shadow_enabled = false, fading_enable = false, hasneg = false;
	char *config_file_to_free = NULL;
	config_file = config_file_to_free = parse_config(
	    &ps->o, config_file, &shadow_enabled, &fading_enable, &hasneg, winopt_mask);

	if (IS_ERR(config_file_to_free)) {
		return NULL;
	}

	// Parse all of the rest command line options
	if (!get_cfg(&ps->o, argc, argv, shadow_enabled, fading_enable, hasneg, winopt_mask)) {
		log_fatal("Failed to get configuration, usually mean you have specified "
		          "invalid options.");
		return NULL;
	}

	if (ps->o.window_shader_fg) {
		log_debug("Default window shader: \"%s\"", ps->o.window_shader_fg);
	}

	if (ps->o.logpath) {
		auto l = file_logger_new(ps->o.logpath);
		if (l) {
			log_info("Switching to log file: %s", ps->o.logpath);
			if (stderr_logger) {
				log_remove_target_tls(stderr_logger);
				stderr_logger = NULL;
			}
			log_add_target_tls(l);
			stderr_logger = NULL;
		} else {
			log_error("Failed to setup log file %s, I will keep using stderr",
			          ps->o.logpath);
		}
	}

	if (strstr(argv[0], "compton")) {
		log_warn("This compositor has been renamed to \"picom\", the \"compton\" "
		         "binary will not be installed in the future.");
	}

	ps->atoms = init_atoms(ps->c.c);
	ps->atoms_wintypes[WINTYPE_UNKNOWN] = 0;
#define SET_WM_TYPE_ATOM(x)                                                              \
	ps->atoms_wintypes[WINTYPE_##x] = ps->atoms->a_NET_WM_WINDOW_TYPE_##x
	SET_WM_TYPE_ATOM(DESKTOP);
	SET_WM_TYPE_ATOM(DOCK);
	SET_WM_TYPE_ATOM(TOOLBAR);
	SET_WM_TYPE_ATOM(MENU);
	SET_WM_TYPE_ATOM(UTILITY);
	SET_WM_TYPE_ATOM(SPLASH);
	SET_WM_TYPE_ATOM(DIALOG);
	SET_WM_TYPE_ATOM(NORMAL);
	SET_WM_TYPE_ATOM(DROPDOWN_MENU);
	SET_WM_TYPE_ATOM(POPUP_MENU);
	SET_WM_TYPE_ATOM(TOOLTIP);
	SET_WM_TYPE_ATOM(NOTIFICATION);
	SET_WM_TYPE_ATOM(COMBO);
	SET_WM_TYPE_ATOM(DND);
#undef SET_WM_TYPE_ATOM

	// Get needed atoms for c2 condition lists
	if (!(c2_list_postprocess(ps, ps->o.unredir_if_possible_blacklist) &&
	      c2_list_postprocess(ps, ps->o.paint_blacklist) &&
	      c2_list_postprocess(ps, ps->o.shadow_blacklist) &&
	      c2_list_postprocess(ps, ps->o.shadow_clip_list) &&
	      c2_list_postprocess(ps, ps->o.fade_blacklist) &&
	      c2_list_postprocess(ps, ps->o.blur_background_blacklist) &&
	      c2_list_postprocess(ps, ps->o.invert_color_list) &&
	      c2_list_postprocess(ps, ps->o.window_shader_fg_rules) &&
	      c2_list_postprocess(ps, ps->o.opacity_rules) &&
	      c2_list_postprocess(ps, ps->o.rounded_corners_blacklist) &&
	      c2_list_postprocess(ps, ps->o.focus_blacklist) &&
	      c2_list_postprocess(ps, ps->o.animation_blacklist))) {
		log_error("Post-processing of conditionals failed, some of your rules "
		          "might not work");
	}

	// Load shader source file specified in the shader rules
	if (c2_list_foreach(ps->o.window_shader_fg_rules, load_shader_source_for_condition, ps)) {
		log_error("Failed to load shader source file for some of the window "
		          "shader rules");
	}
	if (load_shader_source(ps, ps->o.window_shader_fg)) {
		log_error("Failed to load window shader source file");
	}

	if (log_get_level_tls() <= LOG_LEVEL_DEBUG) {
		HASH_ITER2(ps->shaders, shader) {
			log_debug("Shader %s:", shader->key);
			log_debug("%s", shader->source);
		}
	}

	if (ps->o.legacy_backends) {
		ps->shadow_context =
		    (void *)gaussian_kernel_autodetect_deviation(ps->o.shadow_radius);
		sum_kernel_preprocess((conv *)ps->shadow_context);
	}

	rebuild_shadow_exclude_reg(ps);

	// Query X Shape
	ext_info = xcb_get_extension_data(ps->c.c, &xcb_shape_id);
	if (ext_info && ext_info->present) {
		ps->shape_event = ext_info->first_event;
		ps->shape_error = ext_info->first_error;
		ps->shape_exists = true;
	}

	ext_info = xcb_get_extension_data(ps->c.c, &xcb_randr_id);
	if (ext_info && ext_info->present) {
		ps->randr_exists = true;
		ps->randr_event = ext_info->first_event;
		ps->randr_error = ext_info->first_error;
	}

	ext_info = xcb_get_extension_data(ps->c.c, &xcb_present_id);
	if (ext_info && ext_info->present) {
		auto r = xcb_present_query_version_reply(
		    ps->c.c,
		    xcb_present_query_version(ps->c.c, XCB_PRESENT_MAJOR_VERSION,
		                              XCB_PRESENT_MINOR_VERSION),
		    NULL);
		if (r) {
			ps->present_exists = true;
			free(r);
		}
	}

	// Query X Sync
	ext_info = xcb_get_extension_data(ps->c.c, &xcb_sync_id);
	if (ext_info && ext_info->present) {
		ps->xsync_error = ext_info->first_error;
		ps->xsync_event = ext_info->first_event;
		// Need X Sync 3.1 for fences
		auto r = xcb_sync_initialize_reply(
		    ps->c.c,
		    xcb_sync_initialize(ps->c.c, XCB_SYNC_MAJOR_VERSION, XCB_SYNC_MINOR_VERSION),
		    NULL);
		if (r && (r->major_version > 3 ||
		          (r->major_version == 3 && r->minor_version >= 1))) {
			ps->xsync_exists = true;
			free(r);
		}
	}

	ps->sync_fence = XCB_NONE;
	if (ps->xsync_exists) {
		ps->sync_fence = x_new_id(&ps->c);
		e = xcb_request_check(
		    ps->c.c, xcb_sync_create_fence_checked(
		                 ps->c.c, ps->c.screen_info->root, ps->sync_fence, 0));
		if (e) {
			if (ps->o.xrender_sync_fence) {
				log_error_x_error(e, "Failed to create a XSync fence. "
				                     "xrender-sync-fence will be "
				                     "disabled");
				ps->o.xrender_sync_fence = false;
			}
			ps->sync_fence = XCB_NONE;
			free(e);
		}
	} else if (ps->o.xrender_sync_fence) {
		log_error("XSync extension not found. No XSync fence sync is "
		          "possible. (xrender-sync-fence can't be enabled)");
		ps->o.xrender_sync_fence = false;
	}

	// Query X RandR
	if (ps->o.crop_shadow_to_monitor && !ps->randr_exists) {
		log_fatal("No X RandR extension. crop-shadow-to-monitor cannot be "
		          "enabled.");
		goto err;
	}

	rebuild_screen_reg(ps);

	bool compositor_running = false;
	if (session_redirection_mode(ps) == XCB_COMPOSITE_REDIRECT_MANUAL) {
		// We are running in the manual redirection mode, meaning we are running
		// as a proper compositor. So we need to register us as a compositor, etc.

		// We are also here when --diagnostics is set. We want to be here because
		// that gives us more diagnostic information.

		// Create registration window
		int ret = register_cm(ps);
		if (ret == -1) {
			exit(1);
		}

		compositor_running = ret == 1;
		if (compositor_running) {
			// Don't take the overlay when there is another compositor
			// running, so we don't disrupt it.

			// If we are printing diagnostic, we will continue a bit further
			// to get more diagnostic information, otherwise we will exit.
			if (!ps->o.print_diagnostics) {
				log_fatal("Another composite manager is already running");
				exit(1);
			}
		} else {
			if (!init_overlay(ps)) {
				goto err;
			}
		}
	} else {
		// We are here if we don't really function as a compositor, so we are not
		// taking over the screen, and we don't need to register as a compositor

		// If we are in debug mode, we need to create a window for rendering if
		// the backend supports presenting.

		// The old backends doesn't have a automatic redirection mode
		log_info("The compositor is started in automatic redirection mode.");
		assert(!ps->o.legacy_backends);

		if (backend_list[ps->o.backend]->present) {
			// If the backend has `present`, we couldn't be in automatic
			// redirection mode unless we are in debug mode.
			assert(ps->o.debug_mode);
			if (!init_debug_window(ps)) {
				goto err;
			}
		}
	}

	ps->drivers = detect_driver(ps->c.c, ps->backend_data, ps->c.screen_info->root);
	apply_driver_workarounds(ps, ps->drivers);

	// Initialize filters, must be preceded by OpenGL context creation
	if (ps->o.legacy_backends && !init_render(ps)) {
		log_fatal("Failed to initialize the backend");
		exit(1);
	}

	if (ps->o.print_diagnostics) {
		print_diagnostics(ps, config_file, compositor_running);
		free(config_file_to_free);
		exit(0);
	}

	ps->file_watch_handle = file_watch_init(ps->loop);
	if (ps->file_watch_handle && config_file) {
		file_watch_add(ps->file_watch_handle, config_file, config_file_change_cb, ps);
	}

	free(config_file_to_free);

	if (bkend_use_glx(ps) && ps->o.legacy_backends) {
		auto gl_logger = gl_string_marker_logger_new();
		if (gl_logger) {
			log_info("Enabling gl string marker");
			log_add_target_tls(gl_logger);
		}
	}

	if (!ps->o.legacy_backends) {
		if (ps->o.monitor_repaint && !backend_list[ps->o.backend]->fill) {
			log_warn("--monitor-repaint is not supported by the backend, "
			         "disabling");
			ps->o.monitor_repaint = false;
		}
	}

	// Monitor screen changes if vsync_sw is enabled and we are using
	// an auto-detected refresh rate, or when X RandR features are enabled
	if (ps->randr_exists && ps->o.crop_shadow_to_monitor) {
		xcb_randr_select_input(ps->c.c, ps->c.screen_info->root,
		                       XCB_RANDR_NOTIFY_MASK_SCREEN_CHANGE);
		x_update_monitors(&ps->c, &ps->monitors);
	}

	{
		xcb_render_create_picture_value_list_t pa = {
		    .subwindowmode = IncludeInferiors,
		};

		ps->root_picture = x_create_picture_with_visual_and_pixmap(
		    &ps->c, ps->c.screen_info->root_visual, ps->c.screen_info->root,
		    XCB_RENDER_CP_SUBWINDOW_MODE, &pa);
		if (ps->overlay != XCB_NONE) {
			ps->tgt_picture = x_create_picture_with_visual_and_pixmap(
			    &ps->c, ps->c.screen_info->root_visual, ps->overlay,
			    XCB_RENDER_CP_SUBWINDOW_MODE, &pa);
		} else {
			ps->tgt_picture = ps->root_picture;
		}
	}

	ev_io_init(&ps->xiow, x_event_callback, ConnectionNumber(ps->c.dpy), EV_READ);
	ev_io_start(ps->loop, &ps->xiow);
	ev_init(&ps->unredir_timer, tmout_unredir_callback);
	ev_init(&ps->draw_timer, draw_callback);

	ev_init(&ps->fade_timer, fade_timer_callback);

	// Set up SIGUSR1 signal handler to reset program
	ev_signal_init(&ps->usr1_signal, reset_enable, SIGUSR1);
	ev_signal_init(&ps->int_signal, exit_enable, SIGINT);
	ev_signal_start(ps->loop, &ps->usr1_signal);
	ev_signal_start(ps->loop, &ps->int_signal);

	// xcb can read multiple events from the socket when a request with reply is
	// made.
	//
	// Use an ev_prepare to make sure we cannot accidentally forget to handle them
	// before we go to sleep.
	//
	// If we don't drain the queue before goes to sleep (i.e. blocking on socket
	// input), we will be sleeping with events available in queue. Which might
	// cause us to block indefinitely because arrival of new events could be
	// dependent on processing of existing events (e.g. if we don't process damage
	// event and do damage subtract, new damage event won't be generated).
	//
	// So we make use of a ev_prepare handle, which is called right before libev
	// goes into sleep, to handle all the queued X events.
	ev_prepare_init(&ps->event_check, handle_queued_x_events);
	// Make sure nothing can cause xcb to read from the X socket after events are
	// handled and before we going to sleep.
	ev_set_priority(&ps->event_check, EV_MINPRI);
	ev_prepare_start(ps->loop, &ps->event_check);

	// Initialize DBus. We need to do this early, because add_win might call dbus
	// functions
	if (ps->o.dbus) {
#ifdef CONFIG_DBUS
		cdbus_init(ps, DisplayString(ps->c.dpy));
		if (!ps->dbus_data) {
			ps->o.dbus = false;
		}
#else
		log_fatal("DBus support not compiled in!");
		exit(1);
#endif
	}

	e = xcb_request_check(ps->c.c, xcb_grab_server_checked(ps->c.c));
	if (e) {
		log_fatal_x_error(e, "Failed to grab X server");
		free(e);
		goto err;
	}

	ps->server_grabbed = true;

	// We are going to pull latest information from X server now, events sent by X
	// earlier is irrelavant at this point.
	// A better solution is probably grabbing the server from the very start. But I
	// think there still could be race condition that mandates discarding the events.
	x_discard_events(&ps->c);

	xcb_query_tree_reply_t *query_tree_reply = xcb_query_tree_reply(
	    ps->c.c, xcb_query_tree(ps->c.c, ps->c.screen_info->root), NULL);

	e = xcb_request_check(ps->c.c, xcb_ungrab_server_checked(ps->c.c));
	if (e) {
		log_fatal_x_error(e, "Failed to ungrab server");
		free(e);
		goto err;
	}

	ps->server_grabbed = false;

	if (query_tree_reply) {
		xcb_window_t *children;
		int nchildren;

		children = xcb_query_tree_children(query_tree_reply);
		nchildren = xcb_query_tree_children_length(query_tree_reply);

		for (int i = 0; i < nchildren; i++) {
			add_win_above(ps, children[i], i ? children[i - 1] : XCB_NONE);
		}
		free(query_tree_reply);
	}

	log_debug("Initial stack:");
	list_foreach(struct win, w, &ps->window_stack, stack_neighbour) {
		log_debug("%#010x", w->id);
	}

	ps->pending_updates = true;

	write_pid(ps);

	ev_init(&ps->animation_timer, animation_timer_callback);

	if (fork && stderr_logger) {
		// Remove the stderr logger if we will fork
		log_remove_target_tls(stderr_logger);
	}
	return ps;
err:
	free(ps);
	return NULL;
}

/// Switch to real-time scheduling policy (SCHED_RR) if possible
///
/// Make picom realtime to reduce latency, and make rendering times more predictable to
/// help pacing.
///
/// This requires the user to set up permissions for the real-time scheduling. e.g. by
/// setting `ulimit -r`, or giving us the CAP_SYS_NICE capability.
void set_rr_scheduling(void) {
	int priority = sched_get_priority_min(SCHED_RR);

	int ret;
	struct sched_param param;

	ret = sched_getparam(0, &param);
	if (ret != 0) {
		log_debug("Failed to get old scheduling priority");
		return;
	}

	param.sched_priority = priority;
	ret = sched_setscheduler(0, SCHED_RR, &param);
	if (ret != 0) {
		log_info("Failed to set real-time scheduling priority to %d. Consider "
		         "giving picom the CAP_SYS_NICE capability",
		         priority);
		return;
	}
	log_info("Set real-time scheduling priority to %d", priority);
}

/**
 * Destroy a session.
 *
 * Does not close the X connection or free the <code>session_t</code>
 * structure, though.
 *
 * @param ps session to destroy
 */
static void session_destroy(session_t *ps) {
	if (ps->redirected) {
		unredirect(ps);
	}

#ifdef CONFIG_OPENGL
	free(ps->argb_fbconfig);
	ps->argb_fbconfig = NULL;
#endif

	file_watch_destroy(ps->loop, ps->file_watch_handle);
	ps->file_watch_handle = NULL;

	// Stop listening to events on root window
	xcb_change_window_attributes(ps->c.c, ps->c.screen_info->root, XCB_CW_EVENT_MASK,
	                             (const uint32_t[]){0});

#ifdef CONFIG_DBUS
	// Kill DBus connection
	if (ps->o.dbus) {
		assert(ps->dbus_data);
		cdbus_destroy(ps);
	}
#endif

	// Free window linked list

	list_foreach_safe(struct win, w, &ps->window_stack, stack_neighbour) {
		if (!w->destroyed) {
			win_ev_stop(ps, w);
			HASH_DEL(ps->windows, w);
		}

		if (w->managed) {
			auto mw = (struct managed_win *)w;
			free_win_res(ps, mw);
		}
		free(w);
	}
	list_init_head(&ps->window_stack);

	// Free blacklists
	c2_list_free(&ps->o.shadow_blacklist, NULL);
	c2_list_free(&ps->o.shadow_clip_list, NULL);
	c2_list_free(&ps->o.fade_blacklist, NULL);
	c2_list_free(&ps->o.focus_blacklist, NULL);
	c2_list_free(&ps->o.invert_color_list, NULL);
	c2_list_free(&ps->o.blur_background_blacklist, NULL);
	c2_list_free(&ps->o.opacity_rules, NULL);
	c2_list_free(&ps->o.paint_blacklist, NULL);
	c2_list_free(&ps->o.unredir_if_possible_blacklist, NULL);
	c2_list_free(&ps->o.rounded_corners_blacklist, NULL);
	c2_list_free(&ps->o.window_shader_fg_rules, free);

	// Free tracked atom list
	{
		latom_t *next = NULL;
		for (latom_t *this = ps->track_atom_lst; this; this = next) {
			next = this->next;
			free(this);
		}

		ps->track_atom_lst = NULL;
	}

	// Free tgt_{buffer,picture} and root_picture
	if (ps->tgt_buffer.pict == ps->tgt_picture) {
		ps->tgt_buffer.pict = XCB_NONE;
	}

	if (ps->tgt_picture != ps->root_picture) {
		x_free_picture(&ps->c, ps->tgt_picture);
	}
	x_free_picture(&ps->c, ps->root_picture);
	ps->tgt_picture = ps->root_picture = XCB_NONE;

	free_paint(ps, &ps->tgt_buffer);

	pixman_region32_fini(&ps->screen_reg);
	free(ps->expose_rects);

	free(ps->o.write_pid_path);
	free(ps->o.logpath);
	for (int i = 0; i < ps->o.blur_kernel_count; ++i) {
		free(ps->o.blur_kerns[i]);
	}
	free(ps->o.blur_kerns);
	free(ps->o.glx_fshader_win_str);
	x_free_monitor_info(&ps->monitors);

	render_statistics_destroy(&ps->render_stats);

	// Release custom window shaders
	free(ps->o.window_shader_fg);
	struct shader_info *shader, *tmp;
	HASH_ITER(hh, ps->shaders, shader, tmp) {
		HASH_DEL(ps->shaders, shader);
		assert(shader->backend_shader == NULL);
		free(shader->source);
		free(shader->key);
		free(shader);
	}

#ifdef CONFIG_VSYNC_DRM
	// Close file opened for DRM VSync
	if (ps->drm_fd >= 0) {
		close(ps->drm_fd);
		ps->drm_fd = -1;
	}
#endif

	// Release overlay window
	if (ps->overlay) {
		xcb_composite_release_overlay_window(ps->c.c, ps->overlay);
		ps->overlay = XCB_NONE;
	}

	if (ps->sync_fence != XCB_NONE) {
		xcb_sync_destroy_fence(ps->c.c, ps->sync_fence);
		ps->sync_fence = XCB_NONE;
	}

	// Free reg_win
	if (ps->reg_win != XCB_NONE) {
		xcb_destroy_window(ps->c.c, ps->reg_win);
		ps->reg_win = XCB_NONE;
	}

	if (ps->debug_window != XCB_NONE) {
		xcb_destroy_window(ps->c.c, ps->debug_window);
		ps->debug_window = XCB_NONE;
	}

	if (ps->damaged_region != XCB_NONE) {
		xcb_xfixes_destroy_region(ps->c.c, ps->damaged_region);
		ps->damaged_region = XCB_NONE;
	}

	if (!ps->o.legacy_backends) {
		// backend is deinitialized in unredirect()
		assert(ps->backend_data == NULL);
	} else {
		deinit_render(ps);
	}

#if CONFIG_OPENGL
	if (glx_has_context(ps)) {
		// GLX context created, but not for rendering
		glx_destroy(ps);
	}
#endif

	// Flush all events
	x_sync(&ps->c);
	ev_io_stop(ps->loop, &ps->xiow);
	if (ps->o.legacy_backends) {
		free_conv((conv *)ps->shadow_context);
	}
	destroy_atoms(ps->atoms);

#ifdef DEBUG_XRC
	// Report about resource leakage
	xrc_report_xid();
#endif

	// Stop libev event handlers
	ev_timer_stop(ps->loop, &ps->unredir_timer);
	ev_timer_stop(ps->loop, &ps->fade_timer);
	ev_timer_stop(ps->loop, &ps->animation_timer);
	ev_timer_stop(ps->loop, &ps->dpms_check_timer);
	ev_timer_stop(ps->loop, &ps->draw_timer);
	ev_prepare_stop(ps->loop, &ps->event_check);
	ev_signal_stop(ps->loop, &ps->usr1_signal);
	ev_signal_stop(ps->loop, &ps->int_signal);

	free_x_connection(&ps->c);
}

/**
 * Do the actual work.
 *
 * @param ps current session
 */
static void session_run(session_t *ps) {
	set_rr_scheduling();
	// In benchmark mode, we want draw_timer handler to always be active
	if (ps->o.benchmark) {
		ev_timer_set(&ps->draw_timer, 0, 0);
		ev_timer_start(ps->loop, &ps->draw_timer);
	} else {
		// Let's draw our first frame!
		queue_redraw(ps);
	}
	ev_run(ps->loop, 0);
}

/**
 * The function that everybody knows.
 */
int main(int argc, char **argv) {
	// Set locale so window names with special characters are interpreted
	// correctly
	setlocale(LC_ALL, "");

	// Initialize logging system for early logging
	log_init_tls();

	{
		auto stderr_logger = stderr_logger_new();
		if (stderr_logger) {
			log_add_target_tls(stderr_logger);
		}
	}

	int exit_code;
	char *config_file = NULL;
	bool all_xerrors = false, need_fork = false;
	if (get_early_config(argc, argv, &config_file, &all_xerrors, &need_fork, &exit_code)) {
		return exit_code;
	}

	int pfds[2];
	if (need_fork) {
		if (pipe2(pfds, O_CLOEXEC)) {
			perror("pipe2");
			return 1;
		}
		auto pid = fork();
		if (pid < 0) {
			perror("fork");
			return 1;
		}
		if (pid > 0) {
			// We are the parent
			close(pfds[1]);
			// We wait for the child to tell us it has finished initialization
			// by sending us something via the pipe.
			int tmp;
			if (read(pfds[0], &tmp, sizeof tmp) <= 0) {
				// Failed to read, the child has most likely died
				// We can probably waitpid() here.
				return 1;
			}
			// We are done
			return 0;
		}
		// We are the child
		close(pfds[0]);
	}

	// Main loop
	bool quit = false;
	int ret_code = 0;
	char *pid_file = NULL;

	do {
		Display *dpy = XOpenDisplay(NULL);
		if (!dpy) {
			log_fatal("Can't open display.");
			ret_code = 1;
			break;
		}
		XSetEventQueueOwner(dpy, XCBOwnsEventQueue);

		// Reinit logging system so we don't get leftovers from previous sessions
		// or early logging.
		log_deinit_tls();
		log_init_tls();

		ps_g = session_init(argc, argv, dpy, config_file, all_xerrors, need_fork);
		if (!ps_g) {
			log_fatal("Failed to create new session.");
			ret_code = 1;
			break;
		}
		if (need_fork) {
			// Finishing up daemonization
			// Close files
			if (fclose(stdout) || fclose(stderr) || fclose(stdin)) {
				log_fatal("Failed to close standard input/output");
				ret_code = 1;
				break;
			}
			// Make us the session and process group leader so we don't get
			// killed when our parent die.
			setsid();
			// Notify the parent that we are done. This might cause the parent
			// to quit, so only do this after setsid()
			int tmp = 1;
			if (write(pfds[1], &tmp, sizeof tmp) != sizeof tmp) {
				log_fatal("Failed to notify parent process");
				ret_code = 1;
				break;
			}
			close(pfds[1]);
			// We only do this once
			need_fork = false;
		}
		session_run(ps_g);
		quit = ps_g->quit;
		if (quit && ps_g->o.write_pid_path) {
			pid_file = strdup(ps_g->o.write_pid_path);
		}
		session_destroy(ps_g);
		free(ps_g);
		ps_g = NULL;
		if (dpy) {
			XCloseDisplay(dpy);
		}
	} while (!quit);

	free(config_file);
	if (pid_file) {
		log_trace("remove pid file %s", pid_file);
		unlink(pid_file);
		free(pid_file);
	}

	log_deinit_tls();

	return ret_code;
}<|MERGE_RESOLUTION|>--- conflicted
+++ resolved
@@ -2107,12 +2107,9 @@
 	    .redirected = false,
 	    .alpha_picts = NULL,
 	    .fade_time = 0L,
-<<<<<<< HEAD
 	    .animation_time = 0L,
 	    .pending_reply_head = NULL,
 	    .pending_reply_tail = NULL,
-=======
->>>>>>> 961dc998
 	    .quit = false,
 
 	    .expose_rects = NULL,
