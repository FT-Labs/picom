--- conflicted
+++ resolved
@@ -175,6 +175,15 @@
                                                                              "you want to attach a debugger to picom"},
     {"no-ewmh-fullscreen"          , no_argument      , 803, NULL          , "Do not use EWMH to detect fullscreen windows. Reverts to checking if a "
                                                                              "window is fullscreen based only on its size and coordinates."},
+    {"animations"                  ,no_argument       , 804, NULL          , "Enable/disable animations."},
+    {"animation-stiffness-in-tag"  , required_argument, 805, NULL          , "Animation speed in current tag (float)."},
+    {"animation-stiffness-tag-change", required_argument, 806, NULL        , "Animation speed when tag changes (change to a new desktop)."},
+    {"animation-dampening"         , required_argument, 807, NULL          , "Animation dampening ratio (spring dampening as an example)."},
+    {"animation-window-mass"       , required_argument, 808, NULL          , "Animation window mass (lower mass makes animations bumpy)."},
+    {"animation-clamping"          , no_argument      , 809, NULL          , "Enable/disable animation clamping. Disabling increases performance"},
+    {"animation-for-open-window"   , required_argument, 810, NULL          , "Set animation for opening window (Check sample.conf for options)."},
+    {"animation-for-transient-window", required_argument, 811, NULL        , "Set animation for transient (child) windows."},
+
 };
 // clang-format on
 
@@ -242,378 +251,6 @@
  * Print usage text.
  */
 static void usage(const char *argv0, int ret) {
-<<<<<<< HEAD
-#define WARNING_DISABLED " (DISABLED AT COMPILE TIME)"
-	static const char *usage_text =
-	    "picom (" COMPTON_VERSION ")\n"
-	    "Please report bugs to https://github.com/yshui/picom\n\n"
-	    "usage: %s [options]\n"
-	    "Options:\n"
-	    "\n"
-	    "-r radius\n"
-	    "  The blur radius for shadows. (default 12)\n"
-	    "\n"
-	    "-o opacity\n"
-	    "  The translucency for shadows. (default .75)\n"
-	    "\n"
-	    "-l left-offset\n"
-	    "  The left offset for shadows. (default -15)\n"
-	    "\n"
-	    "-t top-offset\n"
-	    "  The top offset for shadows. (default -15)\n"
-	    "\n"
-	    "-I fade-in-step\n"
-	    "  Opacity change between steps while fading in. (default 0.028)\n"
-	    "\n"
-	    "-O fade-out-step\n"
-	    "  Opacity change between steps while fading out. (default 0.03)\n"
-	    "\n"
-	    "-D fade-delta-time\n"
-	    "  The time between steps in a fade in milliseconds. (default 10)\n"
-	    "\n"
-	    "-m opacity\n"
-	    "  The opacity for menus. (default 1.0)\n"
-	    "\n"
-	    "-c\n"
-	    "  Enabled client-side shadows on windows.\n"
-	    "\n"
-	    "-C\n"
-	    "  Avoid drawing shadows on dock/panel windows.\n"
-	    "\n"
-	    "-z\n"
-	    "  Zero the part of the shadow's mask behind the window.\n"
-	    "\n"
-	    "-f\n"
-	    "  Fade windows in/out when opening/closing and when opacity\n"
-	    "  changes, unless --no-fading-openclose is used.\n"
-	    "\n"
-	    "-F\n"
-	    "  Equals to -f. Deprecated.\n"
-	    "\n"
-	    "--animations\n"
-	    "  Run animations for window geometry changes (movement and scaling).\n"
-	    "\n"
-	    "--animation-for-open-window\n"
-	    "  Which animation to run when opening a window.\n"
-	    "  Must be one of `none`, `fly-in`, `zoom`,\n"
-	    "  `slide-down`, `slide-up`, `slide-left`, `slide-right`\n"
-	    "  (default: none).\n"
-	    "\n"
-	    "--animation-for-transient-window\n"
-	    "  Which animation to run when opening a transient window.\n"
-	    "  Must be one of `none`, `fly-in`, `zoom`,\n"
-	    "  `slide-down`, `slide-up`, `slide-left`, `slide-right`\n"
-	    "  (default: none).\n"
-	    "\n"
-	    "--animation-stiffness\n"
-	    "  Stiffness (a.k.a. tension) parameter for animation (default: 200.0).\n"
-	    "\n"
-	    "--animation-dampening\n"
-	    "  Dampening (a.k.a. friction) parameter for animation (default: 25.0).\n"
-	    "\n"
-	    "--animation-window-mass\n"
-	    "  Mass parameter for animation (default: 1.0).\n"
-	    "\n"
-	    "--animation-clamping\n"
-	    "  Whether to clamp animations (default: true)\n"
-	    "\n"
-	    "--animation-exclude condition\n"
-	    "  Exclude conditions for animation.\n"
-	    "\n"
-	    "-i opacity\n"
-	    "  Opacity of inactive windows. (0.1 - 1.0)\n"
-	    "\n"
-	    "-e opacity\n"
-	    "  Opacity of window titlebars and borders. (0.1 - 1.0)\n"
-	    "\n"
-	    "-G\n"
-	    "  Don't draw shadows on DND windows\n"
-	    "\n"
-	    "-b\n"
-	    "  Daemonize process.\n"
-	    "\n"
-	    "--show-all-xerrors\n"
-	    "  Show all X errors (for debugging).\n"
-	    "\n"
-	    "--config path\n"
-	    "  Look for configuration file at the path. Use /dev/null to avoid\n"
-	    "  loading configuration file."
-#ifndef CONFIG_LIBCONFIG
-	    WARNING_DISABLED
-#endif
-	    "\n\n"
-	    "--write-pid-path path\n"
-	    "  Write process ID to a file.\n"
-	    "\n"
-	    "--shadow-color color\n"
-	    "  Color of shadow, as a hex RGB string (defaults to #000000)\n"
-	    "\n"
-	    "--shadow-red value\n"
-	    "  Red color value of shadow (0.0 - 1.0, defaults to 0).\n"
-	    "\n"
-	    "--shadow-green value\n"
-	    "  Green color value of shadow (0.0 - 1.0, defaults to 0).\n"
-	    "\n"
-	    "--shadow-blue value\n"
-	    "  Blue color value of shadow (0.0 - 1.0, defaults to 0).\n"
-	    "\n"
-	    "--inactive-opacity-override\n"
-	    "  Inactive opacity set by -i overrides value of _NET_WM_WINDOW_OPACITY.\n"
-	    "\n"
-	    "--inactive-dim value\n"
-	    "  Dim inactive windows. (0.0 - 1.0, defaults to 0)\n"
-	    "\n"
-	    "--active-opacity opacity\n"
-	    "  Default opacity for active windows. (0.0 - 1.0)\n"
-	    "\n"
-	    "--corner-radius value\n"
-	    "  Sets the radius of rounded window corners. When > 0, the compositor\n"
-	    "  will round the corners of windows. (defaults to 0).\n"
-	    "\n"
-	    "--rounded-corners-exclude condition\n"
-	    "  Exclude conditions for rounded corners.\n"
-	    "\n"
-	    "--mark-wmwin-focused\n"
-	    "  Try to detect WM windows and mark them as active.\n"
-	    "\n"
-	    "--shadow-exclude condition\n"
-	    "  Exclude conditions for shadows.\n"
-	    "\n"
-	    "--fade-exclude condition\n"
-	    "  Exclude conditions for fading.\n"
-	    "\n"
-	    "--mark-ovredir-focused\n"
-	    "  Mark windows that have no WM frame as active.\n"
-	    "\n"
-	    "--no-fading-openclose\n"
-	    "  Do not fade on window open/close.\n"
-	    "\n"
-	    "--no-fading-destroyed-argb\n"
-	    "  Do not fade destroyed ARGB windows with WM frame. Workaround of bugs\n"
-	    "  in Openbox, Fluxbox, etc.\n"
-	    "\n"
-	    "--shadow-ignore-shaped\n"
-	    "  Do not paint shadows on shaped windows. (Deprecated, use\n"
-	    "  --shadow-exclude \'bounding_shaped\' or\n"
-	    "  --shadow-exclude \'bounding_shaped && !rounded_corners\' instead.)\n"
-	    "\n"
-	    "--detect-rounded-corners\n"
-	    "  Try to detect windows with rounded corners and don't consider\n"
-	    "  them shaped windows. Affects --shadow-ignore-shaped,\n"
-	    "  --unredir-if-possible, and possibly others. You need to turn this\n"
-	    "  on manually if you want to match against rounded_corners in\n"
-	    "  conditions.\n"
-	    "\n"
-	    "--detect-client-opacity\n"
-	    "  Detect _NET_WM_WINDOW_OPACITY on client windows, useful for window\n"
-	    "  managers not passing _NET_WM_WINDOW_OPACITY of client windows to frame\n"
-	    "  windows.\n"
-	    "\n"
-	    "--vsync\n"
-	    "  Enable VSync\n"
-	    "\n"
-	    "--use-ewmh-active-win\n"
-	    "  Use _NET_WM_ACTIVE_WINDOW on the root window to determine which\n"
-	    "  window is focused instead of using FocusIn/Out events.\n"
-	    "\n"
-	    "--unredir-if-possible\n"
-	    "  Unredirect all windows if a full-screen opaque window is\n"
-	    "  detected, to maximize performance for full-screen windows.\n"
-	    "\n"
-	    "--unredir-if-possible-delay ms\n"
-	    "  Delay before unredirecting the window, in milliseconds.\n"
-	    "  Defaults to 0.\n"
-	    "\n"
-	    "--unredir-if-possible-exclude condition\n"
-	    "  Conditions of windows that shouldn't be considered full-screen\n"
-	    "  for unredirecting screen.\n"
-	    "\n"
-	    "--focus-exclude condition\n"
-	    "  Specify a list of conditions of windows that should always be\n"
-	    "  considered focused.\n"
-	    "\n"
-	    "--inactive-dim-fixed\n"
-	    "  Use fixed inactive dim value.\n"
-	    "\n"
-	    "--max-brightness\n"
-	    "  Dims windows which average brightness is above this threshold.\n"
-	    "  Requires --no-use-damage.\n"
-	    "  Default: 1.0 or no dimming.\n"
-	    "\n"
-	    "--detect-transient\n"
-	    "  Use WM_TRANSIENT_FOR to group windows, and consider windows in\n"
-	    "  the same group focused at the same time.\n"
-	    "\n"
-	    "--detect-client-leader\n"
-	    "  Use WM_CLIENT_LEADER to group windows, and consider windows in\n"
-	    "  the same group focused at the same time. This usually means windows\n"
-	    "  from the same application will be considered focused or unfocused at\n"
-	    "  the same time. WM_TRANSIENT_FOR has higher priority if\n"
-	    "  --detect-transient is enabled, too.\n"
-	    "\n"
-	    "--blur-method\n"
-	    "  The algorithm used for background bluring. Available choices are:\n"
-	    "  'none' to disable, 'gaussian', 'box' or 'kernel' for custom\n"
-	    "  convolution blur with --blur-kern.\n"
-	    "  Note: 'gaussian' and 'box' is not supported by --legacy-backends.\n"
-	    "\n"
-	    "--blur-size\n"
-	    "  The radius of the blur kernel for 'box' and 'gaussian' blur method.\n"
-	    "\n"
-	    "--blur-deviation\n"
-	    "  The standard deviation for the 'gaussian' blur method.\n"
-	    "\n"
-	    "--blur-strength\n"
-	    "  The strength level of the 'dual_kawase' blur method.\n"
-	    "\n"
-	    "--blur-background\n"
-	    "  Blur background of semi-transparent / ARGB windows. Bad in\n"
-	    "  performance. The switch name may change without prior\n"
-	    "  notifications.\n"
-	    "\n"
-	    "--blur-background-frame\n"
-	    "  Blur background of windows when the window frame is not opaque.\n"
-	    "  Implies --blur-background. Bad in performance. The switch name\n"
-	    "  may change.\n"
-	    "\n"
-	    "--blur-background-fixed\n"
-	    "  Use fixed blur strength instead of adjusting according to window\n"
-	    "  opacity.\n"
-	    "\n"
-	    "--blur-kern matrix\n"
-	    "  Specify the blur convolution kernel, with the following format:\n"
-	    "    WIDTH,HEIGHT,ELE1,ELE2,ELE3,ELE4,ELE5...\n"
-	    "  The element in the center must not be included, it will be forever\n"
-	    "  1.0 or changing based on opacity, depending on whether you have\n"
-	    "  --blur-background-fixed.\n"
-	    "  A 7x7 Gaussian blur kernel looks like:\n"
-	    "    --blur-kern "
-	    "'7,7,0.000003,0.000102,0.000849,0.001723,0.000849,0.000102,0.000003,0."
-	    "000102,0.003494,0.029143,0.059106,0.029143,0.003494,0.000102,0.000849,0."
-	    "029143,0.243117,0.493069,0.243117,0.029143,0.000849,0.001723,0.059106,0."
-	    "493069,0.493069,0.059106,0.001723,0.000849,0.029143,0.243117,0.493069,0."
-	    "243117,0.029143,0.000849,0.000102,0.003494,0.029143,0.059106,0.029143,0."
-	    "003494,0.000102,0.000003,0.000102,0.000849,0.001723,0.000849,0.000102,0."
-	    "000003'\n"
-	    "  Up to 4 blur kernels may be specified, separated with semicolon, for\n"
-	    "  multi-pass blur.\n"
-	    "  May also be one the predefined kernels: 3x3box (default), 5x5box,\n"
-	    "  7x7box, 3x3gaussian, 5x5gaussian, 7x7gaussian, 9x9gaussian,\n"
-	    "  11x11gaussian.\n"
-	    "\n"
-	    "--blur-background-exclude condition\n"
-	    "  Exclude conditions for background blur.\n"
-	    "\n"
-	    "--resize-damage integer\n"
-	    "  Resize damaged region by a specific number of pixels. A positive\n"
-	    "  value enlarges it while a negative one shrinks it. Useful for\n"
-	    "  fixing the line corruption issues of blur. May or may not\n"
-	    "  work with --glx-no-stencil. Shrinking doesn't function correctly.\n"
-	    "\n"
-	    "--invert-color-include condition\n"
-	    "  Specify a list of conditions of windows that should be painted with\n"
-	    "  inverted color. Resource-hogging, and is not well tested.\n"
-	    "\n"
-	    "--opacity-rule opacity:condition\n"
-	    "  Specify a list of opacity rules, in the format \"PERCENT:PATTERN\",\n"
-	    "  like \'50:name *= \"Firefox\"'. picom-trans is recommended over\n"
-	    "  this. Note we do not distinguish 100%% and unset, and we don't make\n"
-	    "  any guarantee about possible conflicts with other programs that set\n"
-	    "  _NET_WM_WINDOW_OPACITY on frame or client windows.\n"
-	    "\n"
-	    "--shadow-exclude-reg geometry\n"
-	    "  Specify a X geometry that describes the region in which shadow\n"
-	    "  should not be painted in, such as a dock window region.\n"
-	    "  Use --shadow-exclude-reg \'x10+0-0\', for example, if the 10 pixels\n"
-	    "  on the bottom of the screen should not have shadows painted on.\n"
-	    "\n"
-	    "--clip-shadow-above condition\n"
-	    "  Specify a list of conditions of windows to not paint a shadow over,\n"
-	    "  such as a dock window.\n"
-	    "\n"
-	    "--xinerama-shadow-crop\n"
-	    "  Crop shadow of a window fully on a particular Xinerama screen to the\n"
-	    "  screen.\n"
-	    "\n"
-	    "--backend backend\n"
-	    "  Choose backend. Possible choices are xrender, glx, and\n"
-	    "  xr_glx_hybrid."
-#ifndef CONFIG_OPENGL
-	    " (GLX BACKENDS DISABLED AT COMPILE TIME)"
-#endif
-	    "\n\n"
-	    "--glx-no-stencil\n"
-	    "  GLX backend: Avoid using stencil buffer. Might cause issues\n"
-	    "  when rendering transparent content. My tests show a 15%% performance\n"
-	    "  boost.\n"
-	    "\n"
-	    "--glx-no-rebind-pixmap\n"
-	    "  GLX backend: Avoid rebinding pixmap on window damage. Probably\n"
-	    "  could improve performance on rapid window content changes, but is\n"
-	    "  known to break things on some drivers (LLVMpipe, xf86-video-intel,\n"
-	    "  etc.).\n"
-	    "\n"
-	    "--no-use-damage\n"
-	    "  Disable the use of damage information. This cause the whole screen to\n"
-	    "  be redrawn everytime, instead of the part of the screen that has\n"
-	    "  actually changed. Potentially degrades the performance, but might fix\n"
-	    "  some artifacts.\n"
-	    "\n"
-	    "--xrender-sync-fence\n"
-	    "  Additionally use X Sync fence to sync clients' draw calls. Needed\n"
-	    "  on nvidia-drivers with GLX backend for some users.\n"
-	    "\n"
-	    "--force-win-blend\n"
-	    "  Force all windows to be painted with blending. Useful if you have a\n"
-	    "  --glx-fshader-win that could turn opaque pixels transparent.\n"
-	    "\n"
-	    "--dbus\n"
-	    "  Enable remote control via D-Bus. See the D-BUS API section in the\n"
-	    "  man page for more details."
-#ifndef CONFIG_DBUS
-	    WARNING_DISABLED
-#endif
-	    "\n\n"
-	    "--benchmark cycles\n"
-	    "  Benchmark mode. Repeatedly paint until reaching the specified cycles.\n"
-	    "\n"
-	    "--benchmark-wid window-id\n"
-	    "  Specify window ID to repaint in benchmark mode. If omitted or is 0,\n"
-	    "  the whole screen is repainted.\n"
-	    "\n"
-	    "--monitor-repaint\n"
-	    "  Highlight the updated area of the screen. For debugging the xrender\n"
-	    "  backend only.\n"
-	    "\n"
-	    "--debug-mode\n"
-	    "  Render into a separate window, and don't take over the screen. Useful\n"
-	    "  when you want to attach a debugger to picom\n"
-	    "\n"
-	    "--no-ewmh-fullscreen\n"
-	    "  Do not use EWMH to detect fullscreen windows. Reverts to checking\n"
-	    "  if a window is fullscreen based only on its size and coordinates.\n"
-	    "\n"
-	    "--transparent-clipping\n"
-	    "  Make transparent windows clip other windows like non-transparent windows\n"
-	    "  do, instead of blending on top of them\n"
-	    "\n"
-	    "--transparent-clipping-exclude condition\n"
-	    "  Specify a list of conditions of windows that should never have\n"
-	    "  transparent clipping applied. Useful for screenshot tools, where you\n"
-	    "  need to be able to see through transparent parts of the window.\n"
-	    "\n"
-	    "--window-shader-fg shader\n"
-	    "  Specify GLSL fragment shader path for rendering window contents. Does\n"
-	    "  not work when `--legacy-backends` is enabled.\n"
-	    "\n"
-	    "--window-shader-fg-rule shader:condition\n"
-	    "  Specify GLSL fragment shader path for rendering window contents using\n"
-	    "  patterns. Pattern should be in the format of `SHADER_PATH:PATTERN`,\n"
-	    "  similar to `--opacity-rule`. `SHADER_PATH` can be \"default\", in which\n"
-	    "  case the default shader will be used. Does not work when\n"
-	    "  `--legacy-backends` is enabled.\n";
-=======
->>>>>>> d59ec6a3
 	FILE *f = (ret ? stderr : stdout);
 	fprintf(f, "picom (%s)\n", PICOM_VERSION);
 	fprintf(f, "Standalone X11 compositor\n");
@@ -670,117 +307,6 @@
 }
 
 static const char *shortopts = "D:I:O:r:o:m:l:t:i:e:hscnfFCazGb";
-<<<<<<< HEAD
-static const struct option longopts[] = {
-    {"help", no_argument, NULL, 'h'},
-    {"config", required_argument, NULL, 256},
-    {"shadow-radius", required_argument, NULL, 'r'},
-    {"shadow-opacity", required_argument, NULL, 'o'},
-    {"shadow-offset-x", required_argument, NULL, 'l'},
-    {"shadow-offset-y", required_argument, NULL, 't'},
-    {"fade-in-step", required_argument, NULL, 'I'},
-    {"fade-out-step", required_argument, NULL, 'O'},
-    {"fade-delta", required_argument, NULL, 'D'},
-    {"menu-opacity", required_argument, NULL, 'm'},
-    {"shadow", no_argument, NULL, 'c'},
-    {"clear-shadow", no_argument, NULL, 'z'},
-    {"fading", no_argument, NULL, 'f'},
-    {"inactive-opacity", required_argument, NULL, 'i'},
-    {"frame-opacity", required_argument, NULL, 'e'},
-    {"daemon", no_argument, NULL, 'b'},
-    {"shadow-red", required_argument, NULL, 257},
-    {"shadow-green", required_argument, NULL, 258},
-    {"shadow-blue", required_argument, NULL, 259},
-    {"inactive-opacity-override", no_argument, NULL, 260},
-    {"inactive-dim", required_argument, NULL, 261},
-    {"mark-wmwin-focused", no_argument, NULL, 262},
-    {"shadow-exclude", required_argument, NULL, 263},
-    {"mark-ovredir-focused", no_argument, NULL, 264},
-    {"no-fading-openclose", no_argument, NULL, 265},
-    {"shadow-ignore-shaped", no_argument, NULL, 266},
-    {"detect-rounded-corners", no_argument, NULL, 267},
-    {"detect-client-opacity", no_argument, NULL, 268},
-    {"refresh-rate", required_argument, NULL, 269},
-    {"vsync", optional_argument, NULL, 270},
-    {"sw-opti", no_argument, NULL, 274},
-    {"vsync-aggressive", no_argument, NULL, 275},
-    {"use-ewmh-active-win", no_argument, NULL, 276},
-    {"respect-prop-shadow", no_argument, NULL, 277},
-    {"unredir-if-possible", no_argument, NULL, 278},
-    {"focus-exclude", required_argument, NULL, 279},
-    {"inactive-dim-fixed", no_argument, NULL, 280},
-    {"detect-transient", no_argument, NULL, 281},
-    {"detect-client-leader", no_argument, NULL, 282},
-    {"blur-background", no_argument, NULL, 283},
-    {"blur-background-frame", no_argument, NULL, 284},
-    {"blur-background-fixed", no_argument, NULL, 285},
-    {"dbus", no_argument, NULL, 286},
-    {"logpath", required_argument, NULL, 287},
-    {"invert-color-include", required_argument, NULL, 288},
-    {"opengl", no_argument, NULL, 289},
-    {"backend", required_argument, NULL, 290},
-    {"glx-no-stencil", no_argument, NULL, 291},
-    {"benchmark", required_argument, NULL, 293},
-    {"benchmark-wid", required_argument, NULL, 294},
-    {"blur-background-exclude", required_argument, NULL, 296},
-    {"active-opacity", required_argument, NULL, 297},
-    {"glx-no-rebind-pixmap", no_argument, NULL, 298},
-    {"glx-swap-method", required_argument, NULL, 299},
-    {"fade-exclude", required_argument, NULL, 300},
-    {"blur-kern", required_argument, NULL, 301},
-    {"resize-damage", required_argument, NULL, 302},
-    {"glx-use-gpushader4", no_argument, NULL, 303},
-    {"opacity-rule", required_argument, NULL, 304},
-    {"shadow-exclude-reg", required_argument, NULL, 305},
-    {"paint-exclude", required_argument, NULL, 306},
-    {"xinerama-shadow-crop", no_argument, NULL, 307},
-    {"unredir-if-possible-exclude", required_argument, NULL, 308},
-    {"unredir-if-possible-delay", required_argument, NULL, 309},
-    {"write-pid-path", required_argument, NULL, 310},
-    {"vsync-use-glfinish", no_argument, NULL, 311},
-    {"xrender-sync-fence", no_argument, NULL, 313},
-    {"show-all-xerrors", no_argument, NULL, 314},
-    {"no-fading-destroyed-argb", no_argument, NULL, 315},
-    {"force-win-blend", no_argument, NULL, 316},
-    {"glx-fshader-win", required_argument, NULL, 317},
-    {"version", no_argument, NULL, 318},
-    {"no-x-selection", no_argument, NULL, 319},
-    {"log-level", required_argument, NULL, 321},
-    {"log-file", required_argument, NULL, 322},
-    {"use-damage", no_argument, NULL, 323},
-    {"no-use-damage", no_argument, NULL, 324},
-    {"no-vsync", no_argument, NULL, 325},
-    {"max-brightness", required_argument, NULL, 326},
-    {"transparent-clipping", no_argument, NULL, 327},
-    {"blur-method", required_argument, NULL, 328},
-    {"blur-size", required_argument, NULL, 329},
-    {"blur-deviation", required_argument, NULL, 330},
-    {"blur-strength", required_argument, NULL, 331},
-    {"shadow-color", required_argument, NULL, 332},
-    {"corner-radius", required_argument, NULL, 333},
-    {"rounded-corners-exclude", required_argument, NULL, 334},
-    {"clip-shadow-above", required_argument, NULL, 335},
-    {"window-shader-fg", required_argument, NULL, 336},
-    {"window-shader-fg-rule", required_argument, NULL, 337},
-    {"transparent-clipping-exclude", required_argument, NULL, 338},
-    {"legacy-backends", no_argument, NULL, 733},
-    {"monitor-repaint", no_argument, NULL, 800},
-    {"diagnostics", no_argument, NULL, 801},
-    {"debug-mode", no_argument, NULL, 802},
-    {"no-ewmh-fullscreen", no_argument, NULL, 803},
-    {"animations", no_argument, NULL, 804},
-    {"animation-stiffness-in-tag", required_argument, NULL, 805},
-    {"animation-stiffness-tag-change", required_argument, NULL, 806},
-    {"animation-dampening", required_argument, NULL, 807},
-    {"animation-window-mass", required_argument, NULL, 808},
-    {"animation-clamping", no_argument, NULL, 809},
-    {"animation-for-open-window", required_argument, NULL, 810},
-    {"animation-for-transient-window", required_argument, NULL, 811},
-    // Must terminate with a NULL entry
-    {NULL, 0, NULL, 0},
-};
-=======
->>>>>>> d59ec6a3
 
 /// Get config options that are needed to parse the rest of the options
 /// Return true if we should quit
