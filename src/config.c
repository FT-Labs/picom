// SPDX-License-Identifier: MIT
// Copyright (c) 2011-2013, Christopher Jeffrey
// Copyright (c) 2013 Richard Grenville <pyxlcy@gmail.com>

#include <ctype.h>
#include <errno.h>
#include <fcntl.h>
#include <limits.h>
#include <math.h>
#include <stdbool.h>
#include <stddef.h>
#include <stdint.h>
#include <stdio.h>
#include <stdlib.h>
#include <string.h>
#include <sys/stat.h>
#include <sys/types.h>
#include <unistd.h>
#include <xcb/render.h>        // for xcb_render_fixed_t, XXX

#include <test.h>

#include "c2.h"
#include "common.h"
#include "compiler.h"
#include "kernel.h"
#include "log.h"
#include "region.h"
#include "string_utils.h"
#include "types.h"
#include "utils.h"
#include "win.h"

#include "config.h"

const char *xdg_config_home(void) {
	char *xdgh = getenv("XDG_CONFIG_HOME");
	char *home = getenv("HOME");
	const char *default_dir = "/.config";

	if (!xdgh) {
		if (!home) {
			return NULL;
		}

		xdgh = cvalloc(strlen(home) + strlen(default_dir) + 1);

		strcpy(xdgh, home);
		strcat(xdgh, default_dir);
	} else {
		xdgh = strdup(xdgh);
	}

	return xdgh;
}

char **xdg_config_dirs(void) {
	char *xdgd = getenv("XDG_CONFIG_DIRS");
	size_t count = 0;

	if (!xdgd) {
		xdgd = "/etc/xdg";
	}

	for (int i = 0; xdgd[i]; i++) {
		if (xdgd[i] == ':') {
			count++;
		}
	}

	// Store the string and the result pointers together so they can be
	// freed together
	char **dir_list = cvalloc(sizeof(char *) * (count + 2) + strlen(xdgd) + 1);
	auto dirs = strcpy((char *)dir_list + sizeof(char *) * (count + 2), xdgd);
	auto path = dirs;

	for (size_t i = 0; i < count; i++) {
		dir_list[i] = path;
		path = strchr(path, ':');
		*path = '\0';
		path++;
	}
	dir_list[count] = path;

	size_t fill = 0;
	for (size_t i = 0; i <= count; i++) {
		if (dir_list[i][0] == '/') {
			dir_list[fill] = dir_list[i];
			fill++;
		}
	}

	dir_list[fill] = NULL;

	return dir_list;
}

TEST_CASE(xdg_config_dirs) {
	auto old_var = getenv("XDG_CONFIG_DIRS");
	if (old_var) {
		old_var = strdup(old_var);
	}
	unsetenv("XDG_CONFIG_DIRS");

	auto result = xdg_config_dirs();
	TEST_STREQUAL(result[0], "/etc/xdg");
	TEST_EQUAL(result[1], NULL);
	free(result);

	setenv("XDG_CONFIG_DIRS", ".:.:/etc/xdg:.:/:", 1);
	result = xdg_config_dirs();
	TEST_STREQUAL(result[0], "/etc/xdg");
	TEST_STREQUAL(result[1], "/");
	TEST_EQUAL(result[2], NULL);
	free(result);

	setenv("XDG_CONFIG_DIRS", ":", 1);
	result = xdg_config_dirs();
	TEST_EQUAL(result[0], NULL);
	free(result);

	if (old_var) {
		setenv("XDG_CONFIG_DIRS", old_var, 1);
		free(old_var);
	}
}

/**
 * Parse a long number.
 */
bool parse_long(const char *s, long *dest) {
	const char *endptr = NULL;
	long val = strtol(s, (char **)&endptr, 0);
	if (!endptr || endptr == s) {
		log_error("Invalid number: %s", s);
		return false;
	}
	while (isspace((unsigned char)*endptr)) {
		++endptr;
	}
	if (*endptr) {
		log_error("Trailing characters: %s", s);
		return false;
	}
	*dest = val;
	return true;
}

/**
 * Parse an int  number.
 */
bool parse_int(const char *s, int *dest) {
	long val;
	if (!parse_long(s, &val)) {
		return false;
	}
	if (val > INT_MAX || val < INT_MIN) {
		log_error("Number exceeded int limits: %ld", val);
		return false;
	}
	*dest = (int)val;
	return true;
}

/**
 * Parse a floating-point number in from a string,
 * also strips the trailing space and comma after the number.
 *
 * @param[in]  src  string to parse
 * @param[out] dest return the number parsed from the string
 * @return          pointer to the last character parsed
 */
const char *parse_readnum(const char *src, double *dest) {
	const char *pc = NULL;
	double val = strtod_simple(src, &pc);
	if (!pc || pc == src) {
		log_error("No number found: %s", src);
		return src;
	}
	while (*pc && (isspace((unsigned char)*pc) || *pc == ',')) {
		++pc;
	}
	*dest = val;
	return pc;
}

enum blur_method parse_blur_method(const char *src) {
	if (strcmp(src, "box") == 0) {
		return BLUR_METHOD_BOX;
	}
	if (strcmp(src, "dual_kawase") == 0) {
		return BLUR_METHOD_DUAL_KAWASE;
	}
	if (strcmp(src, "gaussian") == 0) {
		return BLUR_METHOD_GAUSSIAN;
	}
	if (strcmp(src, "kernel") == 0) {
		return BLUR_METHOD_KERNEL;
	}
	if (strcmp(src, "none") == 0) {
		return BLUR_METHOD_NONE;
	}
	return BLUR_METHOD_INVALID;
}

/**
 * Parse a matrix.
 *
 * @param[in]  src    the blur kernel string
 * @param[out] endptr return where the end of kernel is in the string
 * @param[out] hasneg whether the kernel has negative values
 */
conv *parse_blur_kern(const char *src, const char **endptr, bool *hasneg) {
	int width = 0, height = 0;
	*hasneg = false;

	const char *pc = NULL;

	// Get matrix width and height
	double val = 0.0;
	if (src == (pc = parse_readnum(src, &val))) {
		goto err1;
	}
	src = pc;
	width = (int)val;
	if (src == (pc = parse_readnum(src, &val))) {
		goto err1;
	}
	src = pc;
	height = (int)val;

	// Validate matrix width and height
	if (width <= 0 || height <= 0) {
		log_error("Blue kernel width/height can't be negative.");
		goto err1;
	}
	if (!(width % 2 && height % 2)) {
		log_error("Blur kernel width/height must be odd.");
		goto err1;
	}
	if (width > 16 || height > 16) {
		log_warn("Blur kernel width/height too large, may slow down"
		         "rendering, and/or consume lots of memory");
	}

	// Allocate memory
	conv *matrix = cvalloc(sizeof(conv) + (size_t)(width * height) * sizeof(double));

	// Read elements
	int skip = height / 2 * width + width / 2;
	for (int i = 0; i < width * height; ++i) {
		// Ignore the center element
		if (i == skip) {
			matrix->data[i] = 1;
			continue;
		}
		if (src == (pc = parse_readnum(src, &val))) {
			goto err2;
		}
		src = pc;
		if (val < 0) {
			*hasneg = true;
		}
		matrix->data[i] = val;
	}

	// Detect trailing characters
	for (; *pc && *pc != ';'; pc++) {
		if (!isspace((unsigned char)*pc) && *pc != ',') {
			// TODO(yshui) isspace is locale aware, be careful
			log_error("Trailing characters in blur kernel string.");
			goto err2;
		}
	}

	// Jump over spaces after ';'
	if (*pc == ';') {
		pc++;
		while (*pc && isspace((unsigned char)*pc)) {
			++pc;
		}
	}

	// Require an end of string if endptr is not provided, otherwise
	// copy end pointer to endptr
	if (endptr) {
		*endptr = pc;
	} else if (*pc) {
		log_error("Only one blur kernel expected.");
		goto err2;
	}

	// Fill in width and height
	matrix->w = width;
	matrix->h = height;
	return matrix;

err2:
	free(matrix);
err1:
	return NULL;
}

/**
 * Parse a list of convolution kernels.
 *
 * @param[in]  src    string to parse
 * @param[out] hasneg whether any of the kernels have negative values
 * @return            the kernels
 */
struct conv **parse_blur_kern_lst(const char *src, bool *hasneg, int *count) {
	// TODO(yshui) just return a predefined kernels, not parse predefined strings...
	static const struct {
		const char *name;
		const char *kern_str;
	} CONV_KERN_PREDEF[] = {
	    {"3x3box", "3,3,1,1,1,1,1,1,1,1,"},
	    {"5x5box", "5,5,1,1,1,1,1,1,1,1,1,1,1,1,1,1,1,1,1,1,1,1,1,1,1,1,"},
	    {"7x7box", "7,7,1,1,1,1,1,1,1,1,1,1,1,1,1,1,1,1,1,1,1,1,1,1,1,1,1,1,1,1,1,1,"
	               "1,1,1,1,1,1,1,1,1,1,1,1,1,1,1,1,1,1,"},
	    {"3x3gaussian", "3,3,0.243117,0.493069,0.243117,0.493069,0.493069,0.243117,0."
	                    "493069,0.243117,"},
	    {"5x5gaussian", "5,5,0.003493,0.029143,0.059106,0.029143,0.003493,0.029143,0."
	                    "243117,0.493069,0.243117,0.029143,0.059106,0.493069,0."
	                    "493069,0.059106,0.029143,0.243117,0.493069,0.243117,0."
	                    "029143,0.003493,0.029143,0.059106,0.029143,0.003493,"},
	    {"7x7gaussian", "7,7,0.000003,0.000102,0.000849,0.001723,0.000849,0.000102,0."
	                    "000003,0.000102,0.003493,0.029143,0.059106,0.029143,0."
	                    "003493,0.000102,0.000849,0.029143,0.243117,0.493069,0."
	                    "243117,0.029143,0.000849,0.001723,0.059106,0.493069,0."
	                    "493069,0.059106,0.001723,0.000849,0.029143,0.243117,0."
	                    "493069,0.243117,0.029143,0.000849,0.000102,0.003493,0."
	                    "029143,0.059106,0.029143,0.003493,0.000102,0.000003,0."
	                    "000102,0.000849,0.001723,0.000849,0.000102,0.000003,"},
	    {"9x9gaussian",
	     "9,9,0.000000,0.000000,0.000001,0.000006,0.000012,0.000006,0.000001,0."
	     "000000,0.000000,0.000000,0.000003,0.000102,0.000849,0.001723,0.000849,0."
	     "000102,0.000003,0.000000,0.000001,0.000102,0.003493,0.029143,0.059106,0."
	     "029143,0.003493,0.000102,0.000001,0.000006,0.000849,0.029143,0.243117,0."
	     "493069,0.243117,0.029143,0.000849,0.000006,0.000012,0.001723,0.059106,0."
	     "493069,0.493069,0.059106,0.001723,0.000012,0.000006,0.000849,0.029143,0."
	     "243117,0.493069,0.243117,0.029143,0.000849,0.000006,0.000001,0.000102,0."
	     "003493,0.029143,0.059106,0.029143,0.003493,0.000102,0.000001,0.000000,0."
	     "000003,0.000102,0.000849,0.001723,0.000849,0.000102,0.000003,0.000000,0."
	     "000000,0.000000,0.000001,0.000006,0.000012,0.000006,0.000001,0.000000,0."
	     "000000,"},
	    {"11x11gaussian",
	     "11,11,0.000000,0.000000,0.000000,0.000000,0.000000,0.000000,0.000000,0."
	     "000000,0.000000,0.000000,0.000000,0.000000,0.000000,0.000000,0.000001,0."
	     "000006,0.000012,0.000006,0.000001,0.000000,0.000000,0.000000,0.000000,0."
	     "000000,0.000003,0.000102,0.000849,0.001723,0.000849,0.000102,0.000003,0."
	     "000000,0.000000,0.000000,0.000001,0.000102,0.003493,0.029143,0.059106,0."
	     "029143,0.003493,0.000102,0.000001,0.000000,0.000000,0.000006,0.000849,0."
	     "029143,0.243117,0.493069,0.243117,0.029143,0.000849,0.000006,0.000000,0."
	     "000000,0.000012,0.001723,0.059106,0.493069,0.493069,0.059106,0.001723,0."
	     "000012,0.000000,0.000000,0.000006,0.000849,0.029143,0.243117,0.493069,0."
	     "243117,0.029143,0.000849,0.000006,0.000000,0.000000,0.000001,0.000102,0."
	     "003493,0.029143,0.059106,0.029143,0.003493,0.000102,0.000001,0.000000,0."
	     "000000,0.000000,0.000003,0.000102,0.000849,0.001723,0.000849,0.000102,0."
	     "000003,0.000000,0.000000,0.000000,0.000000,0.000000,0.000001,0.000006,0."
	     "000012,0.000006,0.000001,0.000000,0.000000,0.000000,0.000000,0.000000,0."
	     "000000,0.000000,0.000000,0.000000,0.000000,0.000000,0.000000,0.000000,0."
	     "000000,"},
	};

	*count = 0;
	*hasneg = false;
	for (unsigned int i = 0;
	     i < sizeof(CONV_KERN_PREDEF) / sizeof(CONV_KERN_PREDEF[0]); ++i) {
		if (!strcmp(CONV_KERN_PREDEF[i].name, src)) {
			return parse_blur_kern_lst(CONV_KERN_PREDEF[i].kern_str, hasneg, count);
		}
	}

	int nkernels = 1;
	for (int i = 0; src[i]; i++) {
		if (src[i] == ';') {
			nkernels++;
		}
	}

	struct conv **ret = ccalloc(nkernels, struct conv *);

	int i = 0;
	const char *pc = src;

	// Continue parsing until the end of source string
	i = 0;
	while (pc && *pc) {
		bool tmp_hasneg;
		assert(i < nkernels);
		ret[i] = parse_blur_kern(pc, &pc, &tmp_hasneg);
		if (!ret[i]) {
			for (int j = 0; j < i; j++) {
				free(ret[j]);
			}
			free(ret);
			return NULL;
		}
		i++;
		*hasneg |= tmp_hasneg;
	}

	if (i > 1) {
		log_warn("You are seeing this message because you are using "
		         "multipass blur. Please report an issue to us so we know "
		         "multipass blur is actually been used. Otherwise it might be "
		         "removed in future releases");
	}

	*count = i;

	return ret;
}

/**
 * Parse a X geometry.
 *
 * ps->root_width and ps->root_height must be valid
 */
bool parse_geometry(session_t *ps, const char *src, region_t *dest) {
	pixman_region32_clear(dest);
	if (!src) {
		return true;
	}
	if (!ps->root_width || !ps->root_height) {
		return true;
	}

	long x = 0, y = 0;
	long width = ps->root_width, height = ps->root_height;
	long val = 0L;
	char *endptr = NULL;

	src = skip_space(src);
	if (!*src) {
		goto parse_geometry_end;
	}

	// Parse width
	// Must be base 10, because "0x0..." may appear
	if (*src != '+' && *src != '-') {
		val = strtol(src, &endptr, 10);
		assert(endptr);
		if (src != endptr) {
			if (val < 0) {
				log_error("Invalid width: %s", src);
				return false;
			}
			width = val;
			src = endptr;
		}
		src = skip_space(src);
	}

	// Parse height
	if (*src == 'x') {
		++src;
		val = strtol(src, &endptr, 10);
		assert(endptr);
		if (src != endptr) {
			if (val < 0) {
				log_error("Invalid height: %s", src);
				return false;
			}
			height = val;
			src = endptr;
		}
		src = skip_space(src);
	}

	// Parse x
	if (*src == '+' || *src == '-') {
		val = strtol(src, &endptr, 10);
		if (endptr && src != endptr) {
			x = val;
			if (*src == '-') {
				x += ps->root_width - width;
			}
			src = endptr;
		}
		src = skip_space(src);
	}

	// Parse y
	if (*src == '+' || *src == '-') {
		val = strtol(src, &endptr, 10);
		if (endptr && src != endptr) {
			y = val;
			if (*src == '-') {
				y += ps->root_height - height;
			}
			src = endptr;
		}
		src = skip_space(src);
	}

	if (*src) {
		log_error("Trailing characters: %s", src);
		return false;
	}

parse_geometry_end:
	if (x < INT_MIN || x > INT_MAX || y < INT_MIN || y > INT_MAX) {
		log_error("Geometry coordinates exceeded limits: %s", src);
		return false;
	}
	if (width > UINT_MAX || height > UINT_MAX) {
		// less than 0 is checked for earlier
		log_error("Geometry size exceeded limits: %s", src);
		return false;
	}
	pixman_region32_union_rect(dest, dest, (int)x, (int)y, (uint)width, (uint)height);
	return true;
}

/**
 * Parse a list of window rules, prefixed with a number, separated by a ':'
 */
bool parse_numeric_window_rule(c2_lptr_t **res, const char *src, long min, long max) {
	if (!src) {
		return false;
	}

	// Find numeric value
	char *endptr = NULL;
	long val = strtol(src, &endptr, 0);
	if (!endptr || endptr == src) {
		log_error("No number specified: %s", src);
		return false;
	}

	if (val < min || val > max) {
		log_error("Number not in range (%ld <= n <= %ld): %s", min, max, src);
		return false;
	}

	// Skip over spaces
	while (*endptr && isspace((unsigned char)*endptr)) {
		++endptr;
	}
	if (':' != *endptr) {
		log_error("Number separator (':') not found: %s", src);
		return false;
	}
	++endptr;

	// Parse pattern
	return c2_parse(res, endptr, (void *)val);
}

/// Search for auxiliary file under a base directory
static char *locate_auxiliary_file_at(const char *base, const char *scope, const char *file) {
	scoped_charp path = mstrjoin(base, scope);
	mstrextend(&path, "/");
	mstrextend(&path, file);
	if (access(path, O_RDONLY) == 0) {
		// Canonicalize path to avoid duplicates
		char *abspath = realpath(path, NULL);
		return abspath;
	}
	return NULL;
}

/**
 * Get a path of an auxiliary file to read, could be a shader file, or any supplimenrary
 * file.
 *
 * Follows the XDG specification to search for the shader file in configuration locations.
 *
 * The search order is:
 *   1) If an absolute path is given, use it directly.
 *   2) Search for the file directly under `include_dir`.
 *   3) Search for the file in the XDG configuration directories, under path
 *      /picom/<scope>/
 */
char *locate_auxiliary_file(const char *scope, const char *path, const char *include_dir) {
	if (!path || strlen(path) == 0) {
		return NULL;
	}

	// Filename is absolute path, so try to load from there
	if (path[0] == '/') {
		if (access(path, O_RDONLY) == 0) {
			return realpath(path, NULL);
		}
	}

	// First try to load file from the include directory (i.e. relative to the
	// config file)
	if (include_dir && strlen(include_dir)) {
		char *ret = locate_auxiliary_file_at(include_dir, "", path);
		if (ret) {
			return ret;
		}
	}

	// Fall back to searching in user config directory
	scoped_charp picom_scope = mstrjoin("/picom/", scope);
	scoped_charp config_home = (char *)xdg_config_home();
	char *ret = locate_auxiliary_file_at(config_home, picom_scope, path);
	if (ret) {
		return ret;
	}

	// Fall back to searching in system config directory
	auto config_dirs = xdg_config_dirs();
	for (int i = 0; config_dirs[i]; i++) {
		ret = locate_auxiliary_file_at(config_dirs[i], picom_scope, path);
		if (ret) {
			free(config_dirs);
			return ret;
		}
	}
	free(config_dirs);

	return ret;
}

struct debug_options_entry {
	const char *name;
	const char **choices;
	size_t offset;
};

// clang-format off
<<<<<<< HEAD
static const char *vblank_scheduler_choices[] = { "present", "sgi_video_sync", NULL };
static const struct debug_options_entry debug_options_entries[] = {
    {"smart_frame_pacing", NULL,                     offsetof(struct debug_options, smart_frame_pacing)},
    {"force_vblank_sched", vblank_scheduler_choices, offsetof(struct debug_options, force_vblank_scheduler)},
=======
const char *vblank_scheduler_str[] = {
	[VBLANK_SCHEDULER_PRESENT] = "present",
	[VBLANK_SCHEDULER_SGI_VIDEO_SYNC] = "sgi_video_sync",
	[LAST_VBLANK_SCHEDULER] = NULL
};
static const struct debug_options_entry debug_options_entries[] = {
    {"smart_frame_pacing", NULL,                 offsetof(struct debug_options, smart_frame_pacing)},
    {"force_vblank_sched", vblank_scheduler_str, offsetof(struct debug_options, force_vblank_scheduler)},
>>>>>>> a5b2ceb5
};
// clang-format on

void parse_debug_option_single(char *setting, struct debug_options *debug_options) {
	char *equal = strchr(setting, '=');
	size_t name_len = equal ? (size_t)(equal - setting) : strlen(setting);
	for (size_t i = 0; i < ARR_SIZE(debug_options_entries); i++) {
		if (strncmp(setting, debug_options_entries[i].name, name_len) != 0) {
			continue;
		}
		if (debug_options_entries[i].name[name_len] != '\0') {
			continue;
		}
		auto value = (int *)((void *)debug_options + debug_options_entries[i].offset);
		if (equal) {
			const char *const arg = equal + 1;
			if (debug_options_entries[i].choices != NULL) {
				for (size_t j = 0; debug_options_entries[i].choices[j]; j++) {
					if (strcmp(arg, debug_options_entries[i].choices[j]) ==
					    0) {
						*value = (int)j;
						return;
					}
				}
			}
			if (!parse_int(arg, value)) {
				log_error("Invalid value for debug option %s: %s, it "
<<<<<<< HEAD
				          "will be ignored",
				          setting, arg);
			}
		} else {
			*value = 1;
=======
				          "will be ignored.",
				          debug_options_entries[i].name, arg);
			}
		} else if (debug_options_entries[i].choices == NULL) {
			*value = 1;
		} else {
			log_error(
			    "Missing value for debug option %s, it will be ignored.", setting);
>>>>>>> a5b2ceb5
		}
		return;
	}
	log_error("Invalid debug option: %s", setting);
}

/// Parse debug options from environment variable `PICOM_DEBUG`.
void parse_debug_options(struct debug_options *debug_options) {
	const char *debug = getenv("PICOM_DEBUG");
	const struct debug_options default_debug_options = {
	    .force_vblank_scheduler = LAST_VBLANK_SCHEDULER,
	};

	*debug_options = default_debug_options;
	if (!debug) {
		return;
	}

	scoped_charp debug_copy = strdup(debug);
	char *tmp, *needle = strtok_r(debug_copy, ";", &tmp);
	while (needle) {
		parse_debug_option_single(needle, debug_options);
		needle = strtok_r(NULL, ";", &tmp);
	}
}

/**
 * Parse a list of window shader rules.
 */
bool parse_rule_window_shader(c2_lptr_t **res, const char *src, const char *include_dir) {
	if (!src) {
		return false;
	}

	// Find custom shader terminator
	const char *endptr = strchr(src, ':');
	if (!endptr) {
		log_error("Custom shader terminator not found: %s", src);
		return false;
	}

	// Parse and create custom shader
	scoped_charp untrimed_shader_source = strdup(src);
	if (!untrimed_shader_source) {
		return false;
	}
	auto source_end = strchr(untrimed_shader_source, ':');
	*source_end = '\0';

	size_t length;
	char *tmp = (char *)trim_both(untrimed_shader_source, &length);
	tmp[length] = '\0';
	char *shader_source = NULL;

	if (strcasecmp(tmp, "default") != 0) {
		shader_source = locate_auxiliary_file("shaders", tmp, include_dir);
		if (!shader_source) {
			log_error("Custom shader file \"%s\" not found for rule: %s", tmp, src);
			free(shader_source);
			return false;
		}
	}

	return c2_parse(res, ++endptr, (void *)shader_source);
}

/**
 * Add a pattern to a condition linked list.
 */
bool condlst_add(c2_lptr_t **pcondlst, const char *pattern) {
	if (!pattern) {
		return false;
	}

	if (!c2_parse(pcondlst, pattern, NULL)) {
		exit(1);
	}

	return true;
}

void set_default_winopts(options_t *opt, win_option_mask_t *mask, bool shadow_enable,
                         bool fading_enable, bool blur_enable) {
	// Apply default wintype options.
	if (!mask[WINTYPE_DESKTOP].shadow) {
		// Desktop windows are always drawn without shadow by default.
		mask[WINTYPE_DESKTOP].shadow = true;
		opt->wintype_option[WINTYPE_DESKTOP].shadow = false;
	}

	// Focused/unfocused state only apply to a few window types, all other windows
	// are always considered focused.
	const wintype_t nofocus_type[] = {WINTYPE_UNKNOWN, WINTYPE_NORMAL, WINTYPE_UTILITY};
	for (unsigned long i = 0; i < ARR_SIZE(nofocus_type); i++) {
		if (!mask[nofocus_type[i]].focus) {
			mask[nofocus_type[i]].focus = true;
			opt->wintype_option[nofocus_type[i]].focus = false;
		}
	}
	for (unsigned long i = 0; i < NUM_WINTYPES; i++) {
		if (!mask[i].shadow) {
			mask[i].shadow = true;
			opt->wintype_option[i].shadow = shadow_enable;
		}
		if (!mask[i].fade) {
			mask[i].fade = true;
			opt->wintype_option[i].fade = fading_enable;
		}
		if (!mask[i].focus) {
			mask[i].focus = true;
			opt->wintype_option[i].focus = true;
		}
		if (!mask[i].blur_background) {
			mask[i].blur_background = true;
			opt->wintype_option[i].blur_background = blur_enable;
		}
		if (!mask[i].full_shadow) {
			mask[i].full_shadow = true;
			opt->wintype_option[i].full_shadow = false;
		}
		if (!mask[i].redir_ignore) {
			mask[i].redir_ignore = true;
			opt->wintype_option[i].redir_ignore = false;
		}
		if (!mask[i].opacity) {
			mask[i].opacity = true;
			// Opacity is not set to a concrete number here because the
			// opacity logic is complicated, and needs an "unset" state
			opt->wintype_option[i].opacity = NAN;
		}
		if (!mask[i].animation) {
			mask[i].animation = OPEN_WINDOW_ANIMATION_INVALID;
			opt->wintype_option[i].animation = OPEN_WINDOW_ANIMATION_INVALID;
		}
		if (!mask[i].clip_shadow_above) {
			mask[i].clip_shadow_above = true;
			opt->wintype_option[i].clip_shadow_above = false;
		}
	}
}

enum open_window_animation parse_open_window_animation(const char *src) {
	if (strcmp(src, "none") == 0) {
		return OPEN_WINDOW_ANIMATION_NONE;
	} else if (strcmp(src, "fly-in") == 0) {
		return OPEN_WINDOW_ANIMATION_FLYIN;
	} else if (strcmp(src, "zoom") == 0) {
		return OPEN_WINDOW_ANIMATION_ZOOM;
	} else if (strcmp(src, "slide-up") == 0) {
		return OPEN_WINDOW_ANIMATION_SLIDE_UP;
	} else if (strcmp(src, "slide-down") == 0) {
		return OPEN_WINDOW_ANIMATION_SLIDE_DOWN;
	} else if (strcmp(src, "slide-left") == 0) {
		return OPEN_WINDOW_ANIMATION_SLIDE_LEFT;
	} else if (strcmp(src, "slide-right") == 0) {
		return OPEN_WINDOW_ANIMATION_SLIDE_RIGHT;
	} else if (strcmp(src, "slide-out") == 0) {
        return OPEN_WINDOW_ANIMATION_SLIDE_OUT;
        } else if (strcmp(src, "slide-in") == 0) {
        return OPEN_WINDOW_ANIMATION_SLIDE_IN;
        } else if (strcmp(src, "slide-out-center") == 0) {
            return OPEN_WINDOW_ANIMATION_SLIDE_OUT_CENTER;
        } else if (strcmp(src, "slide-in-center") == 0) {
            return OPEN_WINDOW_ANIMATION_SLIDE_IN_CENTER;
        } else if (strcmp(src, "minimize") == 0 || strcmp(src, "maximize") == 0) {
            return OPEN_WINDOW_ANIMATION_MINIMIZE;
        } else if (strcmp(src, "squeeze") == 0) {
            return OPEN_WINDOW_ANIMATION_SQUEEZE;
        } else if (strcmp(src, "squeeze-bottom") == 0) {
            return OPEN_WINDOW_ANIMATION_SQUEEZE_BOTTOM;
        }

	return OPEN_WINDOW_ANIMATION_INVALID;
}

char *parse_config(options_t *opt, const char *config_file, bool *shadow_enable,
                   bool *fading_enable, bool *hasneg, win_option_mask_t *winopt_mask) {
	// clang-format off
	*opt = (struct options){
	    .backend = BKEND_XRENDER,
	    .legacy_backends = false,
	    .glx_no_stencil = false,
	    .mark_wmwin_focused = false,
	    .mark_ovredir_focused = false,
	    .detect_rounded_corners = false,
	    .resize_damage = 0,
	    .unredir_if_possible = false,
	    .unredir_if_possible_blacklist = NULL,
	    .unredir_if_possible_delay = 0,
	    .redirected_force = UNSET,
	    .stoppaint_force = UNSET,
	    .dbus = false,
	    .benchmark = 0,
	    .benchmark_wid = XCB_NONE,
	    .logpath = NULL,

	    .use_damage = true,
	    .no_frame_pacing = false,

	    .shadow_red = 0.0,
	    .shadow_green = 0.0,
	    .shadow_blue = 0.0,
	    .shadow_radius = 18,
	    .shadow_offset_x = -15,
	    .shadow_offset_y = -15,
	    .shadow_opacity = .75,
	    .shadow_blacklist = NULL,
	    .shadow_ignore_shaped = false,
	    .crop_shadow_to_monitor = false,
	    .shadow_clip_list = NULL,

	    .corner_radius = 0,

	    .fade_in_step = 0.028,
	    .fade_out_step = 0.03,
	    .fade_delta = 10,
	    .no_fading_openclose = false,
	    .no_fading_destroyed_argb = false,
	    .fade_blacklist = NULL,

	    .animations = false,
	    .animation_for_open_window = OPEN_WINDOW_ANIMATION_NONE,
	    .animation_for_transient_window = OPEN_WINDOW_ANIMATION_NONE,
        .animation_for_unmap_window = OPEN_WINDOW_ANIMATION_NONE,
        .animation_for_next_tag = OPEN_WINDOW_ANIMATION_NONE,
        .animation_for_prev_tag = OPEN_WINDOW_ANIMATION_NONE,
	    .animation_stiffness = 200.0,
	    .animation_stiffness_tag_change = 200.0,
	    .animation_window_mass = 1.0,
	    .animation_dampening = 25,
	    .animation_clamping = true,

	    .inactive_opacity = 1.0,
	    .inactive_opacity_override = false,
	    .active_opacity = 1.0,
	    .frame_opacity = 1.0,
	    .detect_client_opacity = false,

	    .blur_method = BLUR_METHOD_NONE,
	    .blur_radius = 3,
	    .blur_deviation = 0.84089642,
	    .blur_strength = 5,
	    .blur_background_frame = false,
	    .blur_background_fixed = false,
	    .blur_background_blacklist = NULL,
	    .blur_kerns = NULL,
	    .blur_kernel_count = 0,
	    .window_shader_fg = NULL,
	    .window_shader_fg_rules = NULL,
	    .inactive_dim = 0.0,
	    .inactive_dim_fixed = false,
	    .invert_color_list = NULL,
	    .opacity_rules = NULL,
	    .max_brightness = 1.0,

	    .use_ewmh_active_win = false,
	    .focus_blacklist = NULL,
	    .detect_transient = false,
	    .detect_client_leader = false,
	    .no_ewmh_fullscreen = false,

	    .track_leader = false,

	    .rounded_corners_blacklist = NULL,
	    .animation_blacklist = NULL
	};
	// clang-format on

	char *ret = NULL;
#ifdef CONFIG_LIBCONFIG
	ret = parse_config_libconfig(opt, config_file, shadow_enable, fading_enable,
	                             hasneg, winopt_mask);
#else
	(void)config_file;
	(void)shadow_enable;
	(void)fading_enable;
	(void)hasneg;
	(void)winopt_mask;
#endif
	parse_debug_options(&opt->debug_options);
	return ret;
}<|MERGE_RESOLUTION|>--- conflicted
+++ resolved
@@ -624,12 +624,6 @@
 };
 
 // clang-format off
-<<<<<<< HEAD
-static const char *vblank_scheduler_choices[] = { "present", "sgi_video_sync", NULL };
-static const struct debug_options_entry debug_options_entries[] = {
-    {"smart_frame_pacing", NULL,                     offsetof(struct debug_options, smart_frame_pacing)},
-    {"force_vblank_sched", vblank_scheduler_choices, offsetof(struct debug_options, force_vblank_scheduler)},
-=======
 const char *vblank_scheduler_str[] = {
 	[VBLANK_SCHEDULER_PRESENT] = "present",
 	[VBLANK_SCHEDULER_SGI_VIDEO_SYNC] = "sgi_video_sync",
@@ -638,7 +632,6 @@
 static const struct debug_options_entry debug_options_entries[] = {
     {"smart_frame_pacing", NULL,                 offsetof(struct debug_options, smart_frame_pacing)},
     {"force_vblank_sched", vblank_scheduler_str, offsetof(struct debug_options, force_vblank_scheduler)},
->>>>>>> a5b2ceb5
 };
 // clang-format on
 
@@ -666,13 +659,6 @@
 			}
 			if (!parse_int(arg, value)) {
 				log_error("Invalid value for debug option %s: %s, it "
-<<<<<<< HEAD
-				          "will be ignored",
-				          setting, arg);
-			}
-		} else {
-			*value = 1;
-=======
 				          "will be ignored.",
 				          debug_options_entries[i].name, arg);
 			}
@@ -681,7 +667,6 @@
 		} else {
 			log_error(
 			    "Missing value for debug option %s, it will be ignored.", setting);
->>>>>>> a5b2ceb5
 		}
 		return;
 	}
