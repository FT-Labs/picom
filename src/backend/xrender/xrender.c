// SPDX-License-Identifier: MPL-2.0
// Copyright (c) Yuxuan Shui <yshuiv7@gmail.com>
#include <assert.h>
#include <math.h>
#include <stdlib.h>
#include <string.h>

#include <xcb/composite.h>
#include <xcb/present.h>
#include <xcb/render.h>
#include <xcb/sync.h>
#include <xcb/xcb.h>

#include "backend/backend.h"
#include "backend/backend_common.h"
#include "common.h"
#include "config.h"
#include "kernel.h"
#include "log.h"
#include "picom.h"
#include "region.h"
#include "types.h"
#include "utils.h"
#include "win.h"
#include "x.h"

typedef struct _xrender_data {
	backend_t base;
	/// If vsync is enabled and supported by the current system
	bool vsync;
	/// Target window
	xcb_window_t target_win;
	/// Painting target, it is either the root or the overlay
	xcb_render_picture_t target;
	/// Back buffers. Double buffer, with 1 for temporary render use
	xcb_render_picture_t back[3];
	/// The back buffer that is for temporary use
	/// Age of each back buffer.
	int buffer_age[3];
	/// The back buffer we should be painting into
	int curr_back;
	/// The corresponding pixmap to the back buffer
	xcb_pixmap_t back_pixmap[3];
	/// Pictures of pixel of different alpha value, used as a mask to
	/// paint transparent images
	xcb_render_picture_t alpha_pict[256];

	// XXX don't know if these are really needed

	/// 1x1 white picture
	xcb_render_picture_t white_pixel;
	/// 1x1 black picture
	xcb_render_picture_t black_pixel;

	/// Width and height of the target pixmap
	int target_width, target_height;

	xcb_special_event_t *present_event;

	/// Cache an X region to avoid creating and destroying it every frame. A
	/// workaround for yshui/picom#1166.
	xcb_xfixes_region_t present_region;
} xrender_data;

struct _xrender_blur_context {
	enum blur_method method;
	/// Blur kernels converted to X format
	struct x_convolution_kernel **x_blur_kernel;

	int resize_width, resize_height;

	/// Number of blur kernels
	int x_blur_kernel_count;
};

struct _xrender_image_data_inner {
	// struct backend_image_inner_base
	int refcount;
	bool has_alpha;

	// Pixmap that the client window draws to,
	// it will contain the content of client window.
	xcb_pixmap_t pixmap;
	// A Picture links to the Pixmap
	xcb_render_picture_t pict;
	int width, height;
	xcb_visualid_t visual;
	uint8_t depth;
	// Whether we own this image, e.g. we allocated it;
	// or not, e.g. this is a named pixmap of a X window.
	bool owned;
};

struct xrender_rounded_rectangle_cache {
	int refcount;
	// A cached picture of a rounded rectangle. Xorg rasterizes shapes on CPU so it's
	// exceedingly slow.
	xcb_render_picture_t p;
};

struct xrender_image {
	struct backend_image base;

	struct xrender_rounded_rectangle_cache *rounded_rectangle;
};

/// Make a picture of size width x height, which has a rounded rectangle of corner_radius
/// rendered in it.
struct xrender_rounded_rectangle_cache *
make_rounded_corner_cache(struct x_connection *c, xcb_render_picture_t src, int width,
                          int height, int corner_radius) {
	auto picture = x_create_picture_with_standard(c, width, height,
	                                              XCB_PICT_STANDARD_ARGB_32, 0, NULL);
	if (picture == XCB_NONE) {
		return NULL;
	}

	int inner_height = height - 2 * corner_radius;
	int cap_height = corner_radius;
	if (inner_height < 0) {
		cap_height = height / 2;
		inner_height = 0;
	}
	auto points = ccalloc(cap_height * 4 + 4, xcb_render_pointfix_t);
	int point_count = 0;

#define ADD_POINT(px, py)                                                                \
	assert(point_count < cap_height * 4 + 4);                                        \
	points[point_count].x = DOUBLE_TO_XFIXED(px);                                    \
	points[point_count].y = DOUBLE_TO_XFIXED(py);                                    \
	point_count += 1;

	// The top cap
	for (int i = 0; i <= cap_height; i++) {
		double y = corner_radius - i;
		double delta = sqrt(corner_radius * corner_radius - y * y);
		double left = corner_radius - delta;
		double right = width - corner_radius + delta;
		if (left >= right) {
			continue;
		}
		ADD_POINT(left, i);
		ADD_POINT(right, i);
	}

	// The middle rectangle
	if (inner_height > 0) {
		ADD_POINT(0, cap_height + inner_height);
		ADD_POINT(width, cap_height + inner_height);
	}

	// The bottom cap
	for (int i = cap_height + inner_height + 1; i <= height; i++) {
		double y = corner_radius - (height - i);
		double delta = sqrt(corner_radius * corner_radius - y * y);
		double left = corner_radius - delta;
		double right = width - corner_radius + delta;
		if (left >= right) {
			break;
		}
		ADD_POINT(left, i);
		ADD_POINT(right, i);
	}
#undef ADD_POINT

	XCB_AWAIT_VOID(xcb_render_tri_strip, c->c, XCB_RENDER_PICT_OP_SRC, src, picture,
	               x_get_pictfmt_for_standard(c, XCB_PICT_STANDARD_A_8), 0, 0,
	               (uint32_t)point_count, points);
	free(points);
	auto ret = ccalloc(1, struct xrender_rounded_rectangle_cache);
	ret->p = picture;
	ret->refcount = 1;
	return ret;
}

static xcb_render_picture_t process_mask(struct _xrender_data *xd, struct xrender_image *mask,
                                         xcb_render_picture_t alpha_pict, bool *allocated) {
	auto inner = (struct _xrender_image_data_inner *)mask->base.inner;
	if (!mask->base.color_inverted && mask->base.corner_radius == 0) {
		*allocated = false;
		return inner->pict;
	}
	auto const tmpw = to_u16_checked(inner->width);
	auto const tmph = to_u16_checked(inner->height);
	*allocated = true;
	x_clear_picture_clip_region(xd->base.c, inner->pict);
	auto ret = x_create_picture_with_visual(
	    xd->base.c, inner->width, inner->height, inner->visual, XCB_RENDER_CP_REPEAT,
	    (xcb_render_create_picture_value_list_t[]){XCB_RENDER_REPEAT_PAD});
	xcb_render_composite(xd->base.c->c, XCB_RENDER_PICT_OP_SRC, inner->pict, XCB_NONE,
	                     ret, 0, 0, 0, 0, 0, 0, tmpw, tmph);
	// Remember: the mask has a 1-pixel border
	if (mask->base.corner_radius != 0) {
		if (mask->rounded_rectangle == NULL) {
			mask->rounded_rectangle = make_rounded_corner_cache(
			    xd->base.c, xd->white_pixel, inner->width - 2,
			    inner->height - 2, (int)mask->base.corner_radius);
		}
		xcb_render_composite(xd->base.c->c, XCB_RENDER_PICT_OP_IN_REVERSE,
		                     mask->rounded_rectangle->p, XCB_NONE, ret, 0, 0, 0,
		                     0, 1, 1, (uint16_t)(tmpw - 2), (uint16_t)(tmph - 2));
	}

	if (mask->base.color_inverted) {
		xcb_render_composite(xd->base.c->c, XCB_RENDER_PICT_OP_XOR, xd->white_pixel,
		                     XCB_NONE, ret, 0, 0, 0, 0, 0, 0, tmpw, tmph);
	}

	if (alpha_pict != XCB_NONE) {
		xcb_render_composite(xd->base.c->c, XCB_RENDER_PICT_OP_SRC, ret, alpha_pict,
		                     ret, 0, 0, 0, 0, 0, 0, to_u16_checked(inner->width),
		                     to_u16_checked(inner->height));
	}

	return ret;
}

static void
compose_impl(struct _xrender_data *xd, struct xrender_image *xrimg, coord_t dst,
             struct xrender_image *mask, coord_t mask_dst, const region_t *reg_paint,
             const region_t *reg_visible, xcb_render_picture_t result) {
	const struct backend_image *img = &xrimg->base;
	bool mask_allocated = false;
	auto mask_pict = xd->alpha_pict[(int)(img->opacity * MAX_ALPHA)];
	if (mask != NULL) {
		mask_pict = process_mask(
		    xd, mask, img->opacity < 1.0 ? mask_pict : XCB_NONE, &mask_allocated);
	}
	auto inner = (struct _xrender_image_data_inner *)img->inner;
	region_t reg;

	bool has_alpha = inner->has_alpha || img->opacity != 1;
	auto const tmpw = to_u16_checked(inner->width);
	auto const tmph = to_u16_checked(inner->height);
	auto const tmpew = to_u16_checked(img->ewidth);
	auto const tmpeh = to_u16_checked(img->eheight);
	// Remember: the mask has a 1-pixel border
	auto const mask_dst_x = to_i16_checked(dst.x - mask_dst.x + 1);
	auto const mask_dst_y = to_i16_checked(dst.y - mask_dst.y + 1);
	const xcb_render_color_t dim_color = {
	    .red = 0, .green = 0, .blue = 0, .alpha = (uint16_t)(0xffff * img->dim)};

	// Clip region of rendered_pict might be set during rendering, clear it to
	// make sure we get everything into the buffer
	x_clear_picture_clip_region(xd->base.c, inner->pict);

	pixman_region32_init(&reg);
	pixman_region32_intersect(&reg, (region_t *)reg_paint, (region_t *)reg_visible);
	x_set_picture_clip_region(xd->base.c, result, 0, 0, &reg);
	if (img->corner_radius != 0 && xrimg->rounded_rectangle == NULL) {
		xrimg->rounded_rectangle =
		    make_rounded_corner_cache(xd->base.c, xd->white_pixel, inner->width,
		                              inner->height, (int)img->corner_radius);
	}
	if (((img->color_inverted || img->dim != 0) && has_alpha) || img->corner_radius != 0) {
		// Apply image properties using a temporary image, because the source
		// image is transparent or will get transparent corners. Otherwise the
		// properties can be applied directly on the target image.
		// Also force a 32-bit ARGB visual for transparent corners, otherwise the
		// corners become black.
		auto visual =
		    (img->corner_radius != 0 && inner->depth != 32)
		        ? x_get_visual_for_standard(xd->base.c, XCB_PICT_STANDARD_ARGB_32)
		        : inner->visual;
		auto tmp_pict = x_create_picture_with_visual(
		    xd->base.c, inner->width, inner->height, visual, 0, NULL);

		// Set clip region translated to source coordinate
		x_set_picture_clip_region(xd->base.c, tmp_pict, to_i16_checked(-dst.x),
		                          to_i16_checked(-dst.y), &reg);
		// Copy source -> tmp
		xcb_render_composite(xd->base.c->c, XCB_RENDER_PICT_OP_SRC, inner->pict,
		                     XCB_NONE, tmp_pict, 0, 0, 0, 0, 0, 0, tmpw, tmph);

		if (img->color_inverted) {
			if (inner->has_alpha) {
				auto tmp_pict2 = x_create_picture_with_visual(
				    xd->base.c, tmpw, tmph, inner->visual, 0, NULL);
				xcb_render_composite(xd->base.c->c, XCB_RENDER_PICT_OP_SRC,
				                     tmp_pict, XCB_NONE, tmp_pict2, 0, 0,
				                     0, 0, 0, 0, tmpw, tmph);

				xcb_render_composite(xd->base.c->c,
				                     XCB_RENDER_PICT_OP_DIFFERENCE,
				                     xd->white_pixel, XCB_NONE, tmp_pict,
				                     0, 0, 0, 0, 0, 0, tmpw, tmph);
				xcb_render_composite(
				    xd->base.c->c, XCB_RENDER_PICT_OP_IN_REVERSE, tmp_pict2,
				    XCB_NONE, tmp_pict, 0, 0, 0, 0, 0, 0, tmpw, tmph);
				x_free_picture(xd->base.c, tmp_pict2);
			} else {
				xcb_render_composite(xd->base.c->c,
				                     XCB_RENDER_PICT_OP_DIFFERENCE,
				                     xd->white_pixel, XCB_NONE, tmp_pict,
				                     0, 0, 0, 0, 0, 0, tmpw, tmph);
			}
		}

		if (img->dim != 0) {
			// Dim the actually content of window
			xcb_rectangle_t rect = {
			    .x = 0,
			    .y = 0,
			    .width = tmpw,
			    .height = tmph,
			};

			xcb_render_fill_rectangles(xd->base.c->c, XCB_RENDER_PICT_OP_OVER,
			                           tmp_pict, dim_color, 1, &rect);
		}

		if (img->corner_radius != 0 && xrimg->rounded_rectangle != NULL) {
			// Clip tmp_pict with a rounded rectangle
			xcb_render_composite(xd->base.c->c, XCB_RENDER_PICT_OP_IN_REVERSE,
			                     xrimg->rounded_rectangle->p, XCB_NONE,
			                     tmp_pict, 0, 0, 0, 0, 0, 0, tmpw, tmph);
		}

		xcb_render_composite(xd->base.c->c, XCB_RENDER_PICT_OP_OVER, tmp_pict,
		                     mask_pict, result, 0, 0, mask_dst_x, mask_dst_y,
		                     to_i16_checked(dst.x), to_i16_checked(dst.y), tmpew,
		                     tmpeh);
		xcb_render_free_picture(xd->base.c->c, tmp_pict);
	} else {
		uint8_t op = (has_alpha ? XCB_RENDER_PICT_OP_OVER : XCB_RENDER_PICT_OP_SRC);

		xcb_render_composite(xd->base.c->c, op, inner->pict, mask_pict, result, 0,
		                     0, mask_dst_x, mask_dst_y, to_i16_checked(dst.x),
		                     to_i16_checked(dst.y), tmpew, tmpeh);
		if (img->dim != 0 || img->color_inverted) {
			// Apply properties, if we reach here, then has_alpha == false
			assert(!has_alpha);
			if (img->color_inverted) {
				xcb_render_composite(xd->base.c->c,
				                     XCB_RENDER_PICT_OP_DIFFERENCE,
				                     xd->white_pixel, XCB_NONE, result, 0,
				                     0, 0, 0, to_i16_checked(dst.x),
				                     to_i16_checked(dst.y), tmpew, tmpeh);
			}

			if (img->dim != 0) {
				// Dim the actually content of window
				xcb_rectangle_t rect = {
				    .x = to_i16_checked(dst.x),
				    .y = to_i16_checked(dst.y),
				    .width = tmpew,
				    .height = tmpeh,
				};

				xcb_render_fill_rectangles(xd->base.c->c,
				                           XCB_RENDER_PICT_OP_OVER,
				                           result, dim_color, 1, &rect);
			}
		}
	}
	if (mask_allocated) {
		x_free_picture(xd->base.c, mask_pict);
	}
	pixman_region32_fini(&reg);
}

<<<<<<< HEAD
static void compose(backend_t *base, void *img_data, coord_t dst, void *mask, coord_t mask_dst,
                    const region_t *reg_paint, const region_t *reg_visible, bool lerp attr_unused) {
=======
static void compose(backend_t *base, image_handle image_, coord_t dst, image_handle mask_,
                    coord_t mask_dst, const region_t *reg_paint, const region_t *reg_visible) {
>>>>>>> b99c7db7
	struct _xrender_data *xd = (void *)base;
	auto image = (struct xrender_image *)image_;
	auto mask = (struct xrender_image *)mask_;
	return compose_impl(xd, image, dst, mask, mask_dst, reg_paint, reg_visible,
	                    xd->back[2]);
}

static void fill(backend_t *base, struct color c, const region_t *clip) {
	struct _xrender_data *xd = (void *)base;
	const rect_t *extent = pixman_region32_extents((region_t *)clip);
	x_set_picture_clip_region(base->c, xd->back[2], 0, 0, clip);
	// color is in X fixed point representation
	xcb_render_fill_rectangles(
	    base->c->c, XCB_RENDER_PICT_OP_OVER, xd->back[2],
	    (xcb_render_color_t){.red = (uint16_t)(c.red * 0xffff),
	                         .green = (uint16_t)(c.green * 0xffff),
	                         .blue = (uint16_t)(c.blue * 0xffff),
	                         .alpha = (uint16_t)(c.alpha * 0xffff)},
	    1,
	    (xcb_rectangle_t[]){{.x = to_i16_checked(extent->x1),
	                         .y = to_i16_checked(extent->y1),
	                         .width = to_u16_checked(extent->x2 - extent->x1),
	                         .height = to_u16_checked(extent->y2 - extent->y1)}});
}

static bool blur(backend_t *backend_data, double opacity, void *ctx_, image_handle mask_,
                 coord_t mask_dst, const region_t *reg_blur, const region_t *reg_visible) {
	auto bctx = (struct _xrender_blur_context *)ctx_;
	auto mask = (struct xrender_image *)mask_;
	if (bctx->method == BLUR_METHOD_NONE) {
		return true;
	}

	struct _xrender_data *xd = (void *)backend_data;
	auto c = xd->base.c;
	region_t reg_op;
	pixman_region32_init(&reg_op);
	pixman_region32_intersect(&reg_op, (region_t *)reg_blur, (region_t *)reg_visible);
	if (!pixman_region32_not_empty(&reg_op)) {
		pixman_region32_fini(&reg_op);
		return true;
	}

	region_t reg_op_resized =
	    resize_region(&reg_op, bctx->resize_width, bctx->resize_height);

	const pixman_box32_t *extent_resized = pixman_region32_extents(&reg_op_resized);
	auto const height_resized = to_u16_checked(extent_resized->y2 - extent_resized->y1);
	auto const width_resized = to_u16_checked(extent_resized->x2 - extent_resized->x1);
	static const char *filter0 = "Nearest";        // The "null" filter
	static const char *filter = "convolution";

	// Create a buffer for storing blurred picture, make it just big enough
	// for the blur region
	const uint32_t pic_attrs_mask = XCB_RENDER_CP_REPEAT;
	const xcb_render_create_picture_value_list_t pic_attrs = {.repeat = XCB_RENDER_REPEAT_PAD};
	xcb_render_picture_t tmp_picture[2] = {
	    x_create_picture_with_visual(xd->base.c, width_resized, height_resized,
	                                 xd->base.c->screen_info->root_visual,
	                                 pic_attrs_mask, &pic_attrs),
	    x_create_picture_with_visual(xd->base.c, width_resized, height_resized,
	                                 xd->base.c->screen_info->root_visual,
	                                 pic_attrs_mask, &pic_attrs)};

	if (!tmp_picture[0] || !tmp_picture[1]) {
		log_error("Failed to build intermediate Picture.");
		pixman_region32_fini(&reg_op);
		pixman_region32_fini(&reg_op_resized);
		return false;
	}

	region_t clip;
	pixman_region32_init(&clip);
	pixman_region32_copy(&clip, &reg_op_resized);
	pixman_region32_translate(&clip, -extent_resized->x1, -extent_resized->y1);
	x_set_picture_clip_region(c, tmp_picture[0], 0, 0, &clip);
	x_set_picture_clip_region(c, tmp_picture[1], 0, 0, &clip);
	pixman_region32_fini(&clip);

	xcb_render_picture_t src_pict = xd->back[2], dst_pict = tmp_picture[0];
	auto mask_pict = xd->alpha_pict[(int)(opacity * MAX_ALPHA)];
	bool mask_allocated = false;
	if (mask != NULL) {
		mask_pict = process_mask(xd, mask, opacity != 1.0 ? mask_pict : XCB_NONE,
		                         &mask_allocated);
	}
	int current = 0;
	x_set_picture_clip_region(c, src_pict, 0, 0, &reg_op_resized);

	// For more than 1 pass, we do:
	//   back -(pass 1)-> tmp0 -(pass 2)-> tmp1 ...
	//   -(pass n-1)-> tmp0 or tmp1 -(pass n)-> back
	// For 1 pass, we do
	//   back -(pass 1)-> tmp0 -(copy)-> target_buffer
	int i;
	for (i = 0; i < bctx->x_blur_kernel_count; i++) {
		// Copy from source picture to destination. The filter must
		// be applied on source picture, to get the nearby pixels outside the
		// window.
		xcb_render_set_picture_filter(c->c, src_pict,
		                              to_u16_checked(strlen(filter)), filter,
		                              to_u32_checked(bctx->x_blur_kernel[i]->size),
		                              bctx->x_blur_kernel[i]->kernel);

		if (i == 0) {
			// First pass, back buffer -> tmp picture
			// (we do this even if this is also the last pass, because we
			// cannot do back buffer -> back buffer)
			xcb_render_composite(c->c, XCB_RENDER_PICT_OP_SRC, src_pict, XCB_NONE,
			                     dst_pict, to_i16_checked(extent_resized->x1),
			                     to_i16_checked(extent_resized->y1), 0, 0, 0,
			                     0, width_resized, height_resized);
		} else if (i < bctx->x_blur_kernel_count - 1) {
			// This is not the last pass or the first pass,
			// tmp picture 1 -> tmp picture 2
			xcb_render_composite(c->c, XCB_RENDER_PICT_OP_SRC, src_pict,
			                     XCB_NONE, dst_pict, 0, 0, 0, 0, 0, 0,
			                     width_resized, height_resized);
		} else {
			x_set_picture_clip_region(c, xd->back[2], 0, 0, &reg_op);
			// This is the last pass, and we are doing more than 1 pass
			xcb_render_composite(
			    c->c, XCB_RENDER_PICT_OP_OVER, src_pict, mask_pict, xd->back[2],
			    0, 0, to_i16_checked(extent_resized->x1 - mask_dst.x + 1),
			    to_i16_checked(extent_resized->y1 - mask_dst.y + 1),
			    to_i16_checked(extent_resized->x1),
			    to_i16_checked(extent_resized->y1), width_resized, height_resized);
		}

		// reset filter
		xcb_render_set_picture_filter(
		    c->c, src_pict, to_u16_checked(strlen(filter0)), filter0, 0, NULL);

		src_pict = tmp_picture[current];
		dst_pict = tmp_picture[!current];
		current = !current;
	}

	// There is only 1 pass
	if (i == 1) {
		x_set_picture_clip_region(c, xd->back[2], 0, 0, &reg_op);
		xcb_render_composite(
		    c->c, XCB_RENDER_PICT_OP_OVER, src_pict, mask_pict, xd->back[2], 0, 0,
		    to_i16_checked(extent_resized->x1 - mask_dst.x + 1),
		    to_i16_checked(extent_resized->y1 - mask_dst.y + 1),
		    to_i16_checked(extent_resized->x1),
		    to_i16_checked(extent_resized->y1), width_resized, height_resized);
	}

	if (mask_allocated) {
		x_free_picture(c, mask_pict);
	}
	x_free_picture(c, tmp_picture[0]);
	x_free_picture(c, tmp_picture[1]);
	pixman_region32_fini(&reg_op);
	pixman_region32_fini(&reg_op_resized);
	return true;
}

static image_handle
bind_pixmap(backend_t *base, xcb_pixmap_t pixmap, struct xvisual_info fmt, bool owned) {
	xcb_generic_error_t *e;
	auto r = xcb_get_geometry_reply(base->c->c, xcb_get_geometry(base->c->c, pixmap), &e);
	if (!r) {
		log_error("Invalid pixmap: %#010x", pixmap);
		x_print_error(e->full_sequence, e->major_code, e->minor_code, e->error_code);
		free(e);
		return NULL;
	}

	auto img = ccalloc(1, struct xrender_image);
	auto inner = ccalloc(1, struct _xrender_image_data_inner);
	inner->depth = (uint8_t)fmt.visual_depth;
	inner->width = img->base.ewidth = r->width;
	inner->height = img->base.eheight = r->height;
	inner->pixmap = pixmap;
	inner->has_alpha = fmt.alpha_size != 0;
	xcb_render_create_picture_value_list_t pic_attrs = {.repeat = XCB_RENDER_REPEAT_NORMAL};
	inner->pict = x_create_picture_with_visual_and_pixmap(
	    base->c, fmt.visual, pixmap, XCB_RENDER_CP_REPEAT, &pic_attrs);
	inner->owned = owned;
	inner->visual = fmt.visual;
	inner->refcount = 1;

	img->base.inner = (struct backend_image_inner_base *)inner;
	img->base.opacity = 1;
	img->rounded_rectangle = NULL;
	free(r);

	if (inner->pict == XCB_NONE) {
		free(inner);
		free(img);
		return NULL;
	}
	return (image_handle)img;
}
static void release_image_inner(backend_t *base, struct _xrender_image_data_inner *inner) {
	x_free_picture(base->c, inner->pict);
	if (inner->owned) {
		xcb_free_pixmap(base->c->c, inner->pixmap);
	}
	free(inner);
}

static void
release_rounded_corner_cache(backend_t *base, struct xrender_rounded_rectangle_cache *cache) {
	if (!cache) {
		return;
	}

	assert(cache->refcount > 0);
	cache->refcount--;
	if (cache->refcount == 0) {
		x_free_picture(base->c, cache->p);
		free(cache);
	}
}

static void release_image(backend_t *base, image_handle image) {
	auto img = (struct xrender_image *)image;
	release_rounded_corner_cache(base, img->rounded_rectangle);
	img->rounded_rectangle = NULL;
	img->base.inner->refcount -= 1;
	if (img->base.inner->refcount == 0) {
		release_image_inner(base, (struct _xrender_image_data_inner *)img->base.inner);
	}
	free(img);
}

static void deinit(backend_t *backend_data) {
	struct _xrender_data *xd = (void *)backend_data;
	for (int i = 0; i < 256; i++) {
		x_free_picture(xd->base.c, xd->alpha_pict[i]);
	}
	x_free_picture(xd->base.c, xd->target);
	for (int i = 0; i < 3; i++) {
		if (xd->back[i] != XCB_NONE) {
			x_free_picture(xd->base.c, xd->back[i]);
		}
		if (xd->back_pixmap[i] != XCB_NONE) {
			xcb_free_pixmap(xd->base.c->c, xd->back_pixmap[i]);
		}
	}
	x_destroy_region(xd->base.c, xd->present_region);
	if (xd->present_event) {
		xcb_unregister_for_special_event(xd->base.c->c, xd->present_event);
	}
	x_free_picture(xd->base.c, xd->white_pixel);
	x_free_picture(xd->base.c, xd->black_pixel);
	free(xd);
}

static void present(backend_t *base, const region_t *region) {
	struct _xrender_data *xd = (void *)base;
	const rect_t *extent = pixman_region32_extents((region_t *)region);
	int16_t orig_x = to_i16_checked(extent->x1), orig_y = to_i16_checked(extent->y1);
	uint16_t region_width = to_u16_checked(extent->x2 - extent->x1),
	         region_height = to_u16_checked(extent->y2 - extent->y1);

	// limit the region of update
	x_set_picture_clip_region(base->c, xd->back[2], 0, 0, region);

	if (xd->vsync) {
		// compose() sets clip region on the back buffer, so clear it first
		x_clear_picture_clip_region(base->c, xd->back[xd->curr_back]);

		// Update the back buffer first, then present
		xcb_render_composite(base->c->c, XCB_RENDER_PICT_OP_SRC, xd->back[2],
		                     XCB_NONE, xd->back[xd->curr_back], orig_x, orig_y, 0,
		                     0, orig_x, orig_y, region_width, region_height);

		// Make sure we got reply from PresentPixmap before waiting for events,
		// to avoid deadlock
		auto e = xcb_request_check(
		    base->c->c,
		    xcb_present_pixmap_checked(
		        base->c->c, xd->target_win, xd->back_pixmap[xd->curr_back], 0, XCB_NONE,
		        x_set_region(base->c, xd->present_region, region) ? xd->present_region
		                                                          : XCB_NONE,
		        0, 0, XCB_NONE, XCB_NONE, XCB_NONE, 0, 0, 0, 0, 0, NULL));
		if (e) {
			log_error("Failed to present pixmap");
			free(e);
			return;
		}
		// TODO(yshui) don't block wait for present completion
		xcb_present_generic_event_t *pev =
		    (void *)xcb_wait_for_special_event(base->c->c, xd->present_event);
		if (!pev) {
			// We don't know what happened, maybe X died
			// But reset buffer age, so in case we do recover, we will
			// render correctly.
			xd->buffer_age[0] = xd->buffer_age[1] = -1;
			return;
		}
		assert(pev->evtype == XCB_PRESENT_COMPLETE_NOTIFY);
		xcb_present_complete_notify_event_t *pcev = (void *)pev;
		// log_trace("Present complete: %d %ld", pcev->mode, pcev->msc);
		xd->buffer_age[xd->curr_back] = 1;

		// buffer_age < 0 means that back buffer is empty
		if (xd->buffer_age[1 - xd->curr_back] > 0) {
			xd->buffer_age[1 - xd->curr_back]++;
		}
		if (pcev->mode == XCB_PRESENT_COMPLETE_MODE_FLIP) {
			// We cannot use the pixmap we used anymore
			xd->curr_back = 1 - xd->curr_back;
		}
		free(pev);
	} else {
		// No vsync needed, draw into the target picture directly
		xcb_render_composite(base->c->c, XCB_RENDER_PICT_OP_SRC, xd->back[2],
		                     XCB_NONE, xd->target, orig_x, orig_y, 0, 0, orig_x,
		                     orig_y, region_width, region_height);
	}
}

static int buffer_age(backend_t *backend_data) {
	struct _xrender_data *xd = (void *)backend_data;
	if (!xd->vsync) {
		// Only the target picture really holds the screen content, and its
		// content is always up to date. So buffer age is always 1.
		return 1;
	}
	return xd->buffer_age[xd->curr_back];
}

static struct _xrender_image_data_inner *
new_inner(backend_t *base, int w, int h, xcb_visualid_t visual, uint8_t depth) {
	auto new_inner = ccalloc(1, struct _xrender_image_data_inner);
	new_inner->pixmap = x_create_pixmap(base->c, depth, w, h);
	if (new_inner->pixmap == XCB_NONE) {
		log_error("Failed to create pixmap for copy");
		free(new_inner);
		return NULL;
	}
	new_inner->pict = x_create_picture_with_visual_and_pixmap(
	    base->c, visual, new_inner->pixmap, 0, NULL);
	if (new_inner->pict == XCB_NONE) {
		log_error("Failed to create picture for copy");
		xcb_free_pixmap(base->c->c, new_inner->pixmap);
		free(new_inner);
		return NULL;
	}
	new_inner->width = w;
	new_inner->height = h;
	new_inner->visual = visual;
	new_inner->depth = depth;
	new_inner->refcount = 1;
	new_inner->owned = true;
	return new_inner;
}

static image_handle make_mask(backend_t *base, geometry_t size, const region_t *reg) {
	struct _xrender_data *xd = (void *)base;
	// Give the mask a 1 pixel wide border to emulate the clamp to border behavior of
	// OpenGL textures.
	auto w16 = to_u16_checked(size.width + 2);
	auto h16 = to_u16_checked(size.height + 2);
	auto inner =
	    new_inner(base, size.width + 2, size.height + 2,
	              x_get_visual_for_standard(base->c, XCB_PICT_STANDARD_ARGB_32), 32);
	xcb_render_change_picture(base->c->c, inner->pict, XCB_RENDER_CP_REPEAT,
	                          (uint32_t[]){XCB_RENDER_REPEAT_PAD});
	const rect_t *extent = pixman_region32_extents((region_t *)reg);
	x_set_picture_clip_region(base->c, xd->back[2], 1, 1, reg);
	xcb_render_fill_rectangles(
	    base->c->c, XCB_RENDER_PICT_OP_SRC, inner->pict,
	    (xcb_render_color_t){.red = 0, .green = 0, .blue = 0, .alpha = 0xffff}, 1,
	    (xcb_rectangle_t[]){{.x = to_i16_checked(extent->x1 + 1),
	                         .y = to_i16_checked(extent->y1 + 1),
	                         .width = to_u16_checked(extent->x2 - extent->x1),
	                         .height = to_u16_checked(extent->y2 - extent->y1)}});
	x_clear_picture_clip_region(xd->base.c, inner->pict);

	// Paint the border transparent
	xcb_render_fill_rectangles(
	    base->c->c, XCB_RENDER_PICT_OP_SRC, inner->pict,
	    (xcb_render_color_t){.red = 0, .green = 0, .blue = 0, .alpha = 0}, 4,
	    (xcb_rectangle_t[]){{.x = 0, .y = 0, .width = w16, .height = 1},
	                        {.x = 0, .y = 0, .width = 1, .height = h16},
	                        {.x = 0, .y = (short)(h16 - 1), .width = w16, .height = 1},
	                        {.x = (short)(w16 - 1), .y = 0, .width = 1, .height = h16}});
	inner->refcount = 1;

	auto img = ccalloc(1, struct xrender_image);
	img->base.eheight = size.height + 2;
	img->base.ewidth = size.width + 2;
	img->base.border_width = 0;
	img->base.color_inverted = false;
	img->base.corner_radius = 0;
	img->base.max_brightness = 1;
	img->base.opacity = 1;
	img->base.dim = 0;
	img->base.inner = (struct backend_image_inner_base *)inner;
	img->rounded_rectangle = NULL;
	return (image_handle)img;
}

static bool decouple_image(backend_t *base, struct backend_image *img, const region_t *reg) {
	if (img->inner->refcount == 1) {
		return true;
	}
	auto inner = (struct _xrender_image_data_inner *)img->inner;
	// Force new pixmap to a 32-bit ARGB visual to allow for transparent frames around
	// non-transparent windows
	auto visual = (inner->depth == 32)
	                  ? inner->visual
	                  : x_get_visual_for_standard(base->c, XCB_PICT_STANDARD_ARGB_32);
	auto inner2 = new_inner(base, inner->width, inner->height, visual, 32);
	if (!inner2) {
		return false;
	}

	x_set_picture_clip_region(base->c, inner->pict, 0, 0, reg);
	xcb_render_composite(base->c->c, XCB_RENDER_PICT_OP_SRC, inner->pict, XCB_NONE,
	                     inner2->pict, 0, 0, 0, 0, 0, 0, to_u16_checked(inner->width),
	                     to_u16_checked(inner->height));

	img->inner = (struct backend_image_inner_base *)inner2;
	inner->refcount--;
	return true;
}

static bool image_op(backend_t *base, enum image_operations op, image_handle image,
                     const region_t *reg_op, const region_t *reg_visible, void *arg) {
	struct _xrender_data *xd = (void *)base;
	auto img = (struct backend_image *)image;
	region_t reg;
	double *dargs = arg;

	pixman_region32_init(&reg);
	pixman_region32_intersect(&reg, (region_t *)reg_op, (region_t *)reg_visible);

	switch (op) {
	case IMAGE_OP_APPLY_ALPHA:
		assert(reg_op);

		if (!pixman_region32_not_empty(&reg)) {
			break;
		}

		if (dargs[0] == 1) {
			break;
		}

		if (!decouple_image(base, img, reg_visible)) {
			pixman_region32_fini(&reg);
			return false;
		}

		auto inner = (struct _xrender_image_data_inner *)img->inner;
		auto alpha_pict = xd->alpha_pict[(int)((1 - dargs[0]) * MAX_ALPHA)];
		x_set_picture_clip_region(base->c, inner->pict, 0, 0, &reg);
		xcb_render_composite(base->c->c, XCB_RENDER_PICT_OP_OUT_REVERSE,
		                     alpha_pict, XCB_NONE, inner->pict, 0, 0, 0, 0, 0, 0,
		                     to_u16_checked(inner->width),
		                     to_u16_checked(inner->height));
		inner->has_alpha = true;
		break;
	}
	pixman_region32_fini(&reg);
	return true;
}

static void *
create_blur_context(backend_t *base attr_unused, enum blur_method method, void *args) {
	auto ret = ccalloc(1, struct _xrender_blur_context);
	if (!method || method >= BLUR_METHOD_INVALID) {
		ret->method = BLUR_METHOD_NONE;
		return ret;
	}
	if (method == BLUR_METHOD_DUAL_KAWASE) {
		log_warn("Blur method 'dual_kawase' is not compatible with the 'xrender' "
		         "backend.");
		ret->method = BLUR_METHOD_NONE;
		return ret;
	}

	ret->method = BLUR_METHOD_KERNEL;
	struct conv **kernels;
	int kernel_count;
	if (method == BLUR_METHOD_KERNEL) {
		kernels = ((struct kernel_blur_args *)args)->kernels;
		kernel_count = ((struct kernel_blur_args *)args)->kernel_count;
	} else {
		kernels = generate_blur_kernel(method, args, &kernel_count);
	}

	ret->x_blur_kernel = ccalloc(kernel_count, struct x_convolution_kernel *);
	for (int i = 0; i < kernel_count; i++) {
		int center = kernels[i]->h * kernels[i]->w / 2;
		x_create_convolution_kernel(kernels[i], kernels[i]->data[center],
		                            &ret->x_blur_kernel[i]);
		ret->resize_width += kernels[i]->w / 2;
		ret->resize_height += kernels[i]->h / 2;
	}
	ret->x_blur_kernel_count = kernel_count;

	if (method != BLUR_METHOD_KERNEL) {
		// Kernels generated by generate_blur_kernel, so we need to free them.
		for (int i = 0; i < kernel_count; i++) {
			free(kernels[i]);
		}
		free(kernels);
	}
	return ret;
}

static void destroy_blur_context(backend_t *base attr_unused, void *ctx_) {
	struct _xrender_blur_context *ctx = ctx_;
	for (int i = 0; i < ctx->x_blur_kernel_count; i++) {
		free(ctx->x_blur_kernel[i]);
	}
	free(ctx->x_blur_kernel);
	free(ctx);
}

static void get_blur_size(void *blur_context, int *width, int *height) {
	struct _xrender_blur_context *ctx = blur_context;
	*width = ctx->resize_width;
	*height = ctx->resize_height;
}

static backend_t *backend_xrender_init(session_t *ps, xcb_window_t target) {
	if (ps->o.dithered_present) {
		log_warn("\"dithered-present\" is not supported by the xrender backend.");
	}

	auto xd = ccalloc(1, struct _xrender_data);
	init_backend_base(&xd->base, ps);

	for (int i = 0; i <= MAX_ALPHA; ++i) {
		double o = (double)i / (double)MAX_ALPHA;
		xd->alpha_pict[i] = solid_picture(&ps->c, false, o, 0, 0, 0);
		assert(xd->alpha_pict[i] != XCB_NONE);
	}

	xd->target_width = ps->root_width;
	xd->target_height = ps->root_height;
	xd->black_pixel = solid_picture(&ps->c, true, 1, 0, 0, 0);
	xd->white_pixel = solid_picture(&ps->c, true, 1, 1, 1, 1);

	xd->target_win = target;
	xcb_render_create_picture_value_list_t pa = {
	    .subwindowmode = XCB_SUBWINDOW_MODE_INCLUDE_INFERIORS,
	};
	xd->target = x_create_picture_with_visual_and_pixmap(
	    &ps->c, ps->c.screen_info->root_visual, xd->target_win,
	    XCB_RENDER_CP_SUBWINDOW_MODE, &pa);

	xd->vsync = ps->o.vsync;
	if (ps->present_exists) {
		auto eid = x_new_id(&ps->c);
		auto e =
		    xcb_request_check(ps->c.c, xcb_present_select_input_checked(
		                                   ps->c.c, eid, xd->target_win,
		                                   XCB_PRESENT_EVENT_MASK_COMPLETE_NOTIFY));
		if (e) {
			log_error("Cannot select present input, vsync will be disabled");
			xd->vsync = false;
			free(e);
		}

		xd->present_event =
		    xcb_register_for_special_xge(ps->c.c, &xcb_present_id, eid, NULL);
		if (!xd->present_event) {
			log_error("Cannot register for special XGE, vsync will be "
			          "disabled");
			xd->vsync = false;
		}
	} else {
		xd->vsync = false;
	}

	if (xd->vsync) {
		xd->present_region = x_create_region(&ps->c, &ps->screen_reg);
	}

	// We might need to do double buffering for vsync, and buffer 0 and 1 are for
	// double buffering.
	int first_buffer_index = xd->vsync ? 0 : 2;
	for (int i = first_buffer_index; i < 3; i++) {
		xd->back_pixmap[i] = x_create_pixmap(&ps->c, ps->c.screen_info->root_depth,
		                                     to_u16_checked(ps->root_width),
		                                     to_u16_checked(ps->root_height));
		const uint32_t pic_attrs_mask = XCB_RENDER_CP_REPEAT;
		const xcb_render_create_picture_value_list_t pic_attrs = {
		    .repeat = XCB_RENDER_REPEAT_PAD};
		xd->back[i] = x_create_picture_with_visual_and_pixmap(
		    &ps->c, ps->c.screen_info->root_visual, xd->back_pixmap[i],
		    pic_attrs_mask, &pic_attrs);
		xd->buffer_age[i] = -1;
		if (xd->back_pixmap[i] == XCB_NONE || xd->back[i] == XCB_NONE) {
			log_error("Cannot create pixmap for rendering");
			goto err;
		}
	}
	xd->curr_back = 0;

	return &xd->base;
err:
	deinit(&xd->base);
	return NULL;
}

image_handle clone_image(backend_t *base attr_unused, image_handle image,
                         const region_t *reg_visible attr_unused) {
	auto new_img = ccalloc(1, struct xrender_image);
	*new_img = *(struct xrender_image *)image;
	new_img->base.inner->refcount++;
	if (new_img->rounded_rectangle) {
		new_img->rounded_rectangle->refcount++;
	}
	return (image_handle)new_img;
}

static bool set_image_property(backend_t *base, enum image_properties op,
                               image_handle image, void *args) {
	auto xrimg = (struct xrender_image *)image;
	if (op == IMAGE_PROPERTY_CORNER_RADIUS &&
	    ((double *)args)[0] != xrimg->base.corner_radius) {
		// Free cached rounded rectangle if corner radius changed
		release_rounded_corner_cache(base, xrimg->rounded_rectangle);
		xrimg->rounded_rectangle = NULL;
	}
	return default_set_image_property(base, op, image, args);
}

struct backend_operations xrender_ops = {
    .init = backend_xrender_init,
    .deinit = deinit,
    .blur = blur,
    .present = present,
    .compose = compose,
    .fill = fill,
    .bind_pixmap = bind_pixmap,
    .release_image = release_image,
    .create_shadow_context = default_create_shadow_context,
    .destroy_shadow_context = default_destroy_shadow_context,
    .render_shadow = default_render_shadow,
    .make_mask = make_mask,
    .is_image_transparent = default_is_image_transparent,
    .buffer_age = buffer_age,
    .max_buffer_age = 2,

    .image_op = image_op,
    .clone_image = clone_image,
    .set_image_property = set_image_property,
    .create_blur_context = create_blur_context,
    .destroy_blur_context = destroy_blur_context,
    .get_blur_size = get_blur_size,
};

// vim: set noet sw=8 ts=8:<|MERGE_RESOLUTION|>--- conflicted
+++ resolved
@@ -359,13 +359,8 @@
 	pixman_region32_fini(&reg);
 }
 
-<<<<<<< HEAD
-static void compose(backend_t *base, void *img_data, coord_t dst, void *mask, coord_t mask_dst,
-                    const region_t *reg_paint, const region_t *reg_visible, bool lerp attr_unused) {
-=======
 static void compose(backend_t *base, image_handle image_, coord_t dst, image_handle mask_,
                     coord_t mask_dst, const region_t *reg_paint, const region_t *reg_visible) {
->>>>>>> b99c7db7
 	struct _xrender_data *xd = (void *)base;
 	auto image = (struct xrender_image *)image_;
 	auto mask = (struct xrender_image *)mask_;
