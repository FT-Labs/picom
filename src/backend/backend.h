--- conflicted
+++ resolved
@@ -179,20 +179,9 @@
 	 * @param reg_paint    the clip region, in target coordinates
 	 * @param reg_visible  the visible region, in target coordinates
 	 */
-<<<<<<< HEAD
-	void (*compose)(backend_t *backend_data, void *image_data, coord_t image_dst,
-	                void *mask, coord_t mask_dst, const region_t *reg_paint,
-	                const region_t *reg_visible, bool lerp);
-
-    void (*_compose)(backend_t *backend_data, void *image_data,
-                int dst_x1, int dst_y1, int dst_x2, int dst_y2,
-                const region_t *reg_paint, const region_t *reg_visible);
-
-=======
 	void (*compose)(backend_t *backend_data, image_handle image, coord_t image_dst,
 	                image_handle mask, coord_t mask_dst, const region_t *reg_paint,
-	                const region_t *reg_visible) attr_nonnull(1, 2, 6, 7);
->>>>>>> b99c7db7
+	                const region_t *reg_visible, bool lerp) attr_nonnull(1, 2, 6, 7);
 
 	/// Fill rectangle of the rendering buffer, mostly for debug purposes, optional.
 	void (*fill)(backend_t *backend_data, struct color, const region_t *clip);
