// SPDX-License-Identifier: MPL-2.0
// Copyright (c) Yuxuan Shui <yshuiv7@gmail.com>
#include <epoxy/gl.h>
#include <stdbool.h>
#include <stdio.h>
#include <string.h>
#include <time.h>
#include <xcb/render.h>        // for xcb_render_fixed_t, XXX

#include "backend/backend.h"
#include "common.h"
#include "compiler.h"
#include "config.h"
#include "kernel.h"
#include "log.h"
#include "region.h"
#include "string_utils.h"
#include "types.h"
#include "utils.h"

#include "backend/backend_common.h"
#include "backend/gl/gl_common.h"

void gl_prepare(backend_t *base, const region_t *reg attr_unused) {
	auto gd = (struct gl_data *)base;
	glBeginQuery(GL_TIME_ELAPSED, gd->frame_timing[gd->current_frame_timing]);
}

GLuint gl_create_shader(GLenum shader_type, const char *shader_str) {
	log_trace("===\n%s\n===", shader_str);

	bool success = false;
	GLuint shader = glCreateShader(shader_type);
	if (!shader) {
		log_error("Failed to create shader with type %#x.", shader_type);
		goto end;
	}
	glShaderSource(shader, 1, &shader_str, NULL);
	glCompileShader(shader);

	// Get shader status
	{
		GLint status = GL_FALSE;
		glGetShaderiv(shader, GL_COMPILE_STATUS, &status);
		if (status == GL_FALSE) {
			GLint log_len = 0;
			glGetShaderiv(shader, GL_INFO_LOG_LENGTH, &log_len);
			if (log_len) {
				char log[log_len + 1];
				glGetShaderInfoLog(shader, log_len, NULL, log);
				log_error("Failed to compile shader with type %d: %s",
				          shader_type, log);
			}
			goto end;
		}
	}

	success = true;

end:
	if (shader && !success) {
		glDeleteShader(shader);
		shader = 0;
	}
	gl_check_err();

	return shader;
}

GLuint gl_create_program(const GLuint *const shaders, int nshaders) {
	bool success = false;
	GLuint program = glCreateProgram();
	if (!program) {
		log_error("Failed to create program.");
		goto end;
	}

	for (int i = 0; i < nshaders; ++i) {
		glAttachShader(program, shaders[i]);
	}
	glLinkProgram(program);

	// Get program status
	{
		GLint status = GL_FALSE;
		glGetProgramiv(program, GL_LINK_STATUS, &status);
		if (status == GL_FALSE) {
			GLint log_len = 0;
			glGetProgramiv(program, GL_INFO_LOG_LENGTH, &log_len);
			if (log_len) {
				char log[log_len + 1];
				glGetProgramInfoLog(program, log_len, NULL, log);
				log_error("Failed to link program: %s", log);
			}
			goto end;
		}
	}
	success = true;

end:
	if (program) {
		for (int i = 0; i < nshaders; ++i) {
			glDetachShader(program, shaders[i]);
		}
	}
	if (program && !success) {
		glDeleteProgram(program);
		program = 0;
	}
	gl_check_err();

	return program;
}

/**
 * @brief Create a program from NULL-terminated arrays of vertex and fragment shader
 * strings.
 */
GLuint gl_create_program_from_strv(const char **vert_shaders, const char **frag_shaders) {
	int vert_count, frag_count;
	for (vert_count = 0; vert_shaders && vert_shaders[vert_count]; ++vert_count) {
	}
	for (frag_count = 0; frag_shaders && frag_shaders[frag_count]; ++frag_count) {
	}

	GLuint prog = 0;
	auto shaders = (GLuint *)ccalloc(vert_count + frag_count, GLuint);
	for (int i = 0; i < vert_count; ++i) {
		shaders[i] = gl_create_shader(GL_VERTEX_SHADER, vert_shaders[i]);
		if (shaders[i] == 0) {
			goto out;
		}
	}
	for (int i = 0; i < frag_count; ++i) {
		shaders[vert_count + i] =
		    gl_create_shader(GL_FRAGMENT_SHADER, frag_shaders[i]);
		if (shaders[vert_count + i] == 0) {
			goto out;
		}
	}

	prog = gl_create_program(shaders, vert_count + frag_count);

out:
	for (int i = 0; i < vert_count + frag_count; ++i) {
		if (shaders[i] != 0) {
			glDeleteShader(shaders[i]);
		}
	}
	free(shaders);
	gl_check_err();

	return prog;
}

/**
 * @brief Create a program from vertex and fragment shader strings.
 */
GLuint gl_create_program_from_str(const char *vert_shader_str, const char *frag_shader_str) {
	const char *vert_shaders[2] = {vert_shader_str, NULL};
	const char *frag_shaders[2] = {frag_shader_str, NULL};

	return gl_create_program_from_strv(vert_shaders, frag_shaders);
}

void gl_destroy_window_shader(backend_t *backend_data attr_unused, void *shader) {
	if (!shader) {
		return;
	}

	auto pprogram = (gl_win_shader_t *)shader;
	if (pprogram->prog) {
		glDeleteProgram(pprogram->prog);
		pprogram->prog = 0;
	}
	gl_check_err();

	free(shader);
}

/*
 * @brief Implements recursive part of gl_average_texture_color.
 *
 * @note In order to reduce number of textures which needs to be
 * allocated and deleted during this recursive render
 * we reuse the same two textures for render source and
 * destination simply by alternating between them.
 * Unfortunately on first iteration source_texture might
 * be read-only. In this case we will select auxiliary_texture as
 * destination_texture in order not to touch that read-only source
 * texture in following render iteration.
 * Otherwise we simply will switch source and destination textures
 * between each other on each render iteration.
 */
static GLuint
_gl_average_texture_color(backend_t *base, GLuint source_texture, GLuint destination_texture,
                          GLuint auxiliary_texture, GLuint fbo, int width, int height) {
	const int max_width = 1;
	const int max_height = 1;
	const int from_width = next_power_of_two(width);
	const int from_height = next_power_of_two(height);
	const int to_width = from_width > max_width ? from_width / 2 : from_width;
	const int to_height = from_height > max_height ? from_height / 2 : from_height;

	// Prepare coordinates
	GLint coord[] = {
	    // top left
	    0, 0,        // vertex coord
	    0, 0,        // texture coord

	    // top right
	    to_width, 0,        // vertex coord
	    width, 0,           // texture coord

	    // bottom right
	    to_width, to_height,        // vertex coord
	    width, height,              // texture coord

	    // bottom left
	    0, to_height,        // vertex coord
	    0, height,           // texture coord
	};
	glBufferSubData(GL_ARRAY_BUFFER, 0, (long)sizeof(*coord) * 16, coord);

	// Prepare framebuffer for new render iteration
	glBindTexture(GL_TEXTURE_2D, destination_texture);
	glFramebufferTexture2D(GL_DRAW_FRAMEBUFFER, GL_COLOR_ATTACHMENT0, GL_TEXTURE_2D,
	                       destination_texture, 0);
	gl_check_fb_complete(GL_FRAMEBUFFER);

	// Bind source texture as downscaling shader uniform input
	glBindTexture(GL_TEXTURE_2D, source_texture);

	// Render into framebuffer
	glDrawElements(GL_TRIANGLES, 6, GL_UNSIGNED_INT, NULL);

	// Have we downscaled enough?
	GLuint result;
	if (to_width > max_width || to_height > max_height) {
		GLuint new_source_texture = destination_texture;
		GLuint new_destination_texture =
		    auxiliary_texture != 0 ? auxiliary_texture : source_texture;
		result = _gl_average_texture_color(base, new_source_texture,
		                                   new_destination_texture, 0, fbo,
		                                   to_width, to_height);
	} else {
		result = destination_texture;
	}

	return result;
}

/*
 * @brief Builds a 1x1 texture which has color corresponding to the average of all
 * pixels of img by recursively rendering into texture of quarter the size (half
 * width and half height).
 * Returned texture must not be deleted, since it's owned by the gl_image. It will be
 * deleted when the gl_image is released.
 */
static GLuint gl_average_texture_color(backend_t *base, struct backend_image *img) {
	auto gd = (struct gl_data *)base;
	auto inner = (struct gl_texture *)img->inner;

	// Prepare textures which will be used for destination and source of rendering
	// during downscaling.
	const int texture_count = ARR_SIZE(inner->auxiliary_texture);
	if (!inner->auxiliary_texture[0]) {
		assert(!inner->auxiliary_texture[1]);
		glGenTextures(texture_count, inner->auxiliary_texture);
		glActiveTexture(GL_TEXTURE0);
		for (int i = 0; i < texture_count; i++) {
			glBindTexture(GL_TEXTURE_2D, inner->auxiliary_texture[i]);
			glTexParameteri(GL_TEXTURE_2D, GL_TEXTURE_MIN_FILTER, GL_LINEAR);
			glTexParameteri(GL_TEXTURE_2D, GL_TEXTURE_WRAP_S, GL_CLAMP_TO_BORDER);
			glTexParameteri(GL_TEXTURE_2D, GL_TEXTURE_WRAP_T, GL_CLAMP_TO_BORDER);
			glTexParameteriv(GL_TEXTURE_2D, GL_TEXTURE_BORDER_COLOR,
			                 (GLint[]){0, 0, 0, 0});
			glTexImage2D(GL_TEXTURE_2D, 0, GL_RGB8, inner->width,
			             inner->height, 0, GL_BGR, GL_UNSIGNED_BYTE, NULL);
		}
	}

	// Prepare framebuffer used for rendering and bind it
	GLuint fbo;
	glGenFramebuffers(1, &fbo);
	glBindFramebuffer(GL_DRAW_FRAMEBUFFER, fbo);
	glDrawBuffer(GL_COLOR_ATTACHMENT0);

	// Enable shaders
	glUseProgram(gd->brightness_shader.prog);
	glUniform2f(glGetUniformLocationChecked(gd->brightness_shader.prog, "texsize"),
	            (GLfloat)inner->width, (GLfloat)inner->height);

	// Prepare vertex attributes
	GLuint vao;
	glGenVertexArrays(1, &vao);
	glBindVertexArray(vao);
	GLuint bo[2];
	glGenBuffers(2, bo);
	glBindBuffer(GL_ARRAY_BUFFER, bo[0]);
	glBindBuffer(GL_ELEMENT_ARRAY_BUFFER, bo[1]);
	glEnableVertexAttribArray(vert_coord_loc);
	glEnableVertexAttribArray(vert_in_texcoord_loc);
	glVertexAttribPointer(vert_coord_loc, 2, GL_INT, GL_FALSE, sizeof(GLint) * 4, NULL);
	glVertexAttribPointer(vert_in_texcoord_loc, 2, GL_INT, GL_FALSE,
	                      sizeof(GLint) * 4, (void *)(sizeof(GLint) * 2));

	// Allocate buffers for render input
	GLint coord[16] = {0};
	GLuint indices[] = {0, 1, 2, 2, 3, 0};
	glBufferData(GL_ARRAY_BUFFER, (long)sizeof(*coord) * 16, coord, GL_STREAM_DRAW);
	glBufferData(GL_ELEMENT_ARRAY_BUFFER, (long)sizeof(*indices) * 6, indices,
	             GL_STREAM_DRAW);

	// Do actual recursive render to 1x1 texture
	GLuint result_texture = _gl_average_texture_color(
	    base, inner->texture, inner->auxiliary_texture[0],
	    inner->auxiliary_texture[1], fbo, inner->width, inner->height);

	// Cleanup vertex attributes
	glDisableVertexAttribArray(vert_coord_loc);
	glDisableVertexAttribArray(vert_in_texcoord_loc);
	glBindBuffer(GL_ARRAY_BUFFER, 0);
	glBindBuffer(GL_ELEMENT_ARRAY_BUFFER, 0);
	glDeleteBuffers(2, bo);
	glBindVertexArray(0);
	glDeleteVertexArrays(1, &vao);

	// Cleanup shaders
	glUseProgram(0);

	// Cleanup framebuffers
	glDeleteFramebuffers(1, &fbo);
	glBindFramebuffer(GL_DRAW_FRAMEBUFFER, 0);
	glDrawBuffer(GL_BACK);

	// Cleanup render textures
	glBindTexture(GL_TEXTURE_2D, 0);

	gl_check_err();

	return result_texture;
}

/**
 * Render a region with texture data.
 *
 * @param ptex the texture
 * @param target the framebuffer to render into
 * @param dst_x,dst_y the top left corner of region where this texture
 *                    should go. In OpenGL coordinate system (important!).
 * @param reg_tgt     the clip region, in Xorg coordinate system
 * @param reg_visible ignored
 */
static void _gl_compose(backend_t *base, struct backend_image *img, GLuint target,
                        struct backend_image *mask, coord_t mask_offset, GLint *coord,
                        GLuint *indices, int nrects) {
	// FIXME(yshui) breaks when `mask` and `img` doesn't have the same y_inverted
	//              value. but we don't ever hit this problem because all of our
	//              images and masks are y_inverted.
	auto gd = (struct gl_data *)base;
	auto inner = (struct gl_texture *)img->inner;
	auto mask_texture =
	    mask ? ((struct gl_texture *)mask->inner)->texture : gd->default_mask_texture;
	if (!img || !inner->texture) {
		log_error("Missing texture.");
		return;
	}

	GLuint brightness = 0;
	if (img->max_brightness < 1.0) {
		brightness = gl_average_texture_color(base, img);
	}

	auto win_shader = inner->shader;
	if (!win_shader) {
		win_shader = gd->default_shader;
	}

	assert(win_shader);
	assert(win_shader->prog);
	glUseProgram(win_shader->prog);
	if (win_shader->uniform_opacity >= 0) {
		glUniform1f(win_shader->uniform_opacity, (float)img->opacity);
	}
	if (win_shader->uniform_invert_color >= 0) {
		glUniform1i(win_shader->uniform_invert_color, img->color_inverted);
	}
	if (win_shader->uniform_tex >= 0) {
		glUniform1i(win_shader->uniform_tex, 0);
	}
	if (win_shader->uniform_effective_size >= 0) {
		glUniform2f(win_shader->uniform_effective_size, (float)img->ewidth,
		            (float)img->eheight);
	}
	if (win_shader->uniform_dim >= 0) {
		glUniform1f(win_shader->uniform_dim, (float)img->dim);
	}
	if (win_shader->uniform_brightness >= 0) {
		glUniform1i(win_shader->uniform_brightness, 1);
	}
	if (win_shader->uniform_max_brightness >= 0) {
		glUniform1f(win_shader->uniform_max_brightness, (float)img->max_brightness);
	}
	if (win_shader->uniform_corner_radius >= 0) {
		glUniform1f(win_shader->uniform_corner_radius, (float)img->corner_radius);
	}
	if (win_shader->uniform_border_width >= 0) {
		auto border_width = img->border_width;
		if (border_width > img->corner_radius) {
			border_width = 0;
		}
		glUniform1f(win_shader->uniform_border_width, (float)border_width);
	}
	if (win_shader->uniform_time >= 0) {
		struct timespec ts;
		clock_gettime(CLOCK_MONOTONIC, &ts);
		glUniform1f(win_shader->uniform_time,
		            (float)ts.tv_sec * 1000.0F + (float)ts.tv_nsec / 1.0e6F);
	}

	glUniform1i(win_shader->uniform_mask_tex, 2);
	glUniform2f(win_shader->uniform_mask_offset, (float)mask_offset.x ,
	            (float)mask_offset.y);
	if (mask != NULL) {
		glUniform1i(win_shader->uniform_mask_inverted, mask->color_inverted);
		glUniform1f(win_shader->uniform_mask_corner_radius,
		            (GLfloat)mask->corner_radius);
	} else {
		glUniform1i(win_shader->uniform_mask_inverted, 0);
		glUniform1f(win_shader->uniform_mask_corner_radius, 0);
	}

	glActiveTexture(GL_TEXTURE2);
	glBindTexture(GL_TEXTURE_2D, mask_texture);

	// log_trace("Draw: %d, %d, %d, %d -> %d, %d (%d, %d) z %d\n",
	//          x, y, width, height, dx, dy, ptex->width, ptex->height, z);

	// Bind texture
	glActiveTexture(GL_TEXTURE1);
	glBindTexture(GL_TEXTURE_2D, brightness);
	glActiveTexture(GL_TEXTURE0);
	glBindTexture(GL_TEXTURE_2D, inner->texture);

	GLuint vao;
	glGenVertexArrays(1, &vao);
	glBindVertexArray(vao);

	GLuint bo[2];
	glGenBuffers(2, bo);
	glBindBuffer(GL_ARRAY_BUFFER, bo[0]);
	glBindBuffer(GL_ELEMENT_ARRAY_BUFFER, bo[1]);
	glBufferData(GL_ARRAY_BUFFER, (long)sizeof(*coord) * nrects * 16, coord, GL_STREAM_DRAW);
	glBufferData(GL_ELEMENT_ARRAY_BUFFER, (long)sizeof(*indices) * nrects * 6,
	             indices, GL_STREAM_DRAW);

	glEnableVertexAttribArray(vert_coord_loc);
	glEnableVertexAttribArray(vert_in_texcoord_loc);
	glVertexAttribPointer(vert_coord_loc, 2, GL_INT, GL_FALSE, sizeof(GLint) * 4, NULL);
	glVertexAttribPointer(vert_in_texcoord_loc, 2, GL_INT, GL_FALSE,
	                      sizeof(GLint) * 4, (void *)(sizeof(GLint) * 2));
	glBindFramebuffer(GL_DRAW_FRAMEBUFFER, target);
	glDrawElements(GL_TRIANGLES, nrects * 6, GL_UNSIGNED_INT, NULL);

	glDisableVertexAttribArray(vert_coord_loc);
	glDisableVertexAttribArray(vert_in_texcoord_loc);
	glBindVertexArray(0);
	glDeleteVertexArrays(1, &vao);

	// Cleanup
	glActiveTexture(GL_TEXTURE2);
	glBindTexture(GL_TEXTURE_2D, 0);
	glActiveTexture(GL_TEXTURE1);
	glBindTexture(GL_TEXTURE_2D, 0);
	glActiveTexture(GL_TEXTURE0);
	glBindTexture(GL_TEXTURE_2D, 0);
	glBindFramebuffer(GL_DRAW_FRAMEBUFFER, 0);
	glDrawBuffer(GL_BACK);

	glBindBuffer(GL_ARRAY_BUFFER, 0);
	glBindBuffer(GL_ELEMENT_ARRAY_BUFFER, 0);
	glDeleteBuffers(2, bo);

	glUseProgram(0);

	gl_check_err();
}

/// Convert rectangles in X coordinates to OpenGL vertex and texture coordinates
/// @param[in] nrects, rects   rectangles
/// @param[in] image_dst       origin of the OpenGL texture, affect the calculated texture
///                            coordinates
/// @param[in] extend_height   height of the drawing extent
/// @param[in] texture_height  height of the OpenGL texture
/// @param[in] root_height     height of the back buffer
/// @param[in] y_inverted      whether the texture is y inverted
/// @param[out] coord, indices output
void x_rect_to_coords(int nrects, const rect_t *rects, coord_t image_dst,
                      int extent_height, int texture_height, int root_height,
                      bool y_inverted, GLint *coord, GLuint *indices) {
	image_dst.y = root_height - image_dst.y;
	image_dst.y -= extent_height;


	for (int i = 0; i < nrects; i++) {
		// Y-flip. Note after this, crect.y1 > crect.y2
		rect_t crect = rects[i];
		crect.y1 = root_height - crect.y1;
		crect.y2 = root_height - crect.y2;

		// Calculate texture coordinates
		// (texture_x1, texture_y1), texture coord for the _bottom left_ corner
		GLint texture_x1 = crect.x1 - image_dst.x,
		      texture_y1 = crect.y2 - image_dst.y,
		      texture_x2 = texture_x1 + (crect.x2 - crect.x1),
		      texture_y2 = texture_y1 + (crect.y1 - crect.y2);

		// X pixmaps might be Y inverted, invert the texture coordinates
		if (y_inverted) {
			texture_y1 = texture_height - texture_y1;
			texture_y2 = texture_height - texture_y2;
		}

		// Vertex coordinates
		auto vx1 = crect.x1;
		auto vy1 = crect.y2;
		auto vx2 = crect.x2;
		auto vy2 = crect.y1;

		// log_trace("Rect %d: %f, %f, %f, %f -> %d, %d, %d, %d",
		//          ri, rx, ry, rxe, rye, rdx, rdy, rdxe, rdye);

		memcpy(&coord[i * 16],
		       ((GLint[][2]){
		           {vx1, vy1},
		           {texture_x1, texture_y1},
		           {vx2, vy1},
		           {texture_x2, texture_y1},
		           {vx2, vy2},
		           {texture_x2, texture_y2},
		           {vx1, vy2},
		           {texture_x1, texture_y2},
		       }),
		       sizeof(GLint[2]) * 8);

		GLuint u = (GLuint)(i * 4);
		memcpy(&indices[i * 6],
		       ((GLuint[]){u + 0, u + 1, u + 2, u + 2, u + 3, u + 0}),
		       sizeof(GLuint) * 6);
	}
}

// TODO(yshui) make use of reg_visible
<<<<<<< HEAD
void gl_compose(backend_t *base, void *image_data, coord_t image_dst, void *mask,
                coord_t mask_dst, const region_t *reg_tgt,
                const region_t *reg_visible attr_unused, bool lerp) {
=======
void gl_compose(backend_t *base, image_handle image, coord_t image_dst,
                image_handle mask_, coord_t mask_dst, const region_t *reg_tgt,
                const region_t *reg_visible attr_unused) {
>>>>>>> b99c7db7
	auto gd = (struct gl_data *)base;
	auto img = (struct backend_image *)image;
	auto mask = (struct backend_image *)mask_;
	auto inner = (struct gl_texture *)img->inner;

	// Painting
	int nrects;
	const rect_t *rects;
	rects = pixman_region32_rectangles((region_t *)reg_tgt, &nrects);
	if (!nrects) {
		// Nothing to paint
		return;
	}

	// Until we start to use glClipControl, reg_tgt, dst_x and dst_y and
	// in a different coordinate system than the one OpenGL uses.
	// OpenGL window coordinate (or NDC) has the origin at the lower left of the
	// screen, with y axis pointing up; Xorg has the origin at the upper left of the
	// screen, with y axis pointing down. We have to do some coordinate conversion in
	// this function

	auto coord = ccalloc(nrects * 16, GLint);
	auto indices = ccalloc(nrects * 6, GLuint);
	coord_t mask_offset = {.x = mask_dst.x - image_dst.x, .y = mask_dst.y - image_dst.y};
	x_rect_to_coords(nrects, rects, image_dst, inner->height, inner->height,
	                 gd->height, inner->y_inverted, coord, indices);

	if (lerp) {
		for (unsigned int i = 2; i < 16; i+=4) {
			coord[i+0] = lerp_range(0, mask_offset.x, 0, inner->width, coord[i+0]);
			coord[i+1] = lerp_range(0, mask_offset.y, 0, inner->height, coord[i+1]);
		}
	}

	_gl_compose(base, img, gd->back_fbo, mask, mask_offset, coord, indices, nrects);

	free(indices);
	free(coord);
}

/**
 * Load a GLSL main program from shader strings.
 */
static bool gl_win_shader_from_stringv(const char **vshader_strv,
                                       const char **fshader_strv, gl_win_shader_t *ret) {
	// Build program
	ret->prog = gl_create_program_from_strv(vshader_strv, fshader_strv);
	if (!ret->prog) {
		log_error("Failed to create GLSL program.");
		gl_check_err();
		return false;
	}

	// Get uniform addresses
	bind_uniform(ret, opacity);
	bind_uniform(ret, invert_color);
	bind_uniform(ret, tex);
	bind_uniform(ret, effective_size);
	bind_uniform(ret, dim);
	bind_uniform(ret, brightness);
	bind_uniform(ret, max_brightness);
	bind_uniform(ret, corner_radius);
	bind_uniform(ret, border_width);
	bind_uniform(ret, time);

	bind_uniform(ret, mask_tex);
	bind_uniform(ret, mask_offset);
	bind_uniform(ret, mask_inverted);
	bind_uniform(ret, mask_corner_radius);

	gl_check_err();

	return true;
}

/**
 * Callback to run on root window size change.
 */
void gl_resize(struct gl_data *gd, int width, int height) {
	GLint viewport_dimensions[2];
	glGetIntegerv(GL_MAX_VIEWPORT_DIMS, viewport_dimensions);

	gd->height = height;
	gd->width = width;

	assert(viewport_dimensions[0] >= gd->width);
	assert(viewport_dimensions[1] >= gd->height);

	glBindTexture(GL_TEXTURE_2D, gd->back_texture);
	glTexImage2D(GL_TEXTURE_2D, 0, gd->back_format, width, height, 0, GL_BGR,
	             GL_UNSIGNED_BYTE, NULL);

	gl_check_err();
}

/// Fill a given region in bound framebuffer.
/// @param[in] y_inverted whether the y coordinates in `clip` should be inverted
static void _gl_fill(backend_t *base, struct color c, const region_t *clip, GLuint target,
                     int height, bool y_inverted) {
	static const GLuint fill_vert_in_coord_loc = 0;
	int nrects;
	const rect_t *rect = pixman_region32_rectangles((region_t *)clip, &nrects);
	auto gd = (struct gl_data *)base;

	GLuint vao;
	glGenVertexArrays(1, &vao);
	glBindVertexArray(vao);

	GLuint bo[2];
	glGenBuffers(2, bo);
	glUseProgram(gd->fill_shader.prog);
	glUniform4f(gd->fill_shader.color_loc, (GLfloat)c.red, (GLfloat)c.green,
	            (GLfloat)c.blue, (GLfloat)c.alpha);
	glEnableVertexAttribArray(fill_vert_in_coord_loc);
	glBindBuffer(GL_ARRAY_BUFFER, bo[0]);
	glBindBuffer(GL_ELEMENT_ARRAY_BUFFER, bo[1]);

	auto coord = ccalloc(nrects * 8, GLint);
	auto indices = ccalloc(nrects * 6, GLuint);
	for (int i = 0; i < nrects; i++) {
		GLint y1 = y_inverted ? height - rect[i].y2 : rect[i].y1,
		      y2 = y_inverted ? height - rect[i].y1 : rect[i].y2;
		// clang-format off
		memcpy(&coord[i * 8],
		       ((GLint[][2]){
		           {rect[i].x1, y1}, {rect[i].x2, y1},
		           {rect[i].x2, y2}, {rect[i].x1, y2}}),
		       sizeof(GLint[2]) * 4);
		// clang-format on
		indices[i * 6 + 0] = (GLuint)i * 4 + 0;
		indices[i * 6 + 1] = (GLuint)i * 4 + 1;
		indices[i * 6 + 2] = (GLuint)i * 4 + 2;
		indices[i * 6 + 3] = (GLuint)i * 4 + 2;
		indices[i * 6 + 4] = (GLuint)i * 4 + 3;
		indices[i * 6 + 5] = (GLuint)i * 4 + 0;
	}
	glBufferData(GL_ARRAY_BUFFER, nrects * 8 * (long)sizeof(*coord), coord, GL_STREAM_DRAW);
	glBufferData(GL_ELEMENT_ARRAY_BUFFER, nrects * 6 * (long)sizeof(*indices),
	             indices, GL_STREAM_DRAW);

	glVertexAttribPointer(fill_vert_in_coord_loc, 2, GL_INT, GL_FALSE,
	                      sizeof(*coord) * 2, (void *)0);
	glBindFramebuffer(GL_DRAW_FRAMEBUFFER, target);
	glDrawElements(GL_TRIANGLES, nrects * 6, GL_UNSIGNED_INT, NULL);

	glBindFramebuffer(GL_DRAW_FRAMEBUFFER, 0);
	glBindBuffer(GL_ARRAY_BUFFER, 0);
	glBindBuffer(GL_ELEMENT_ARRAY_BUFFER, 0);
	glDisableVertexAttribArray(fill_vert_in_coord_loc);
	glBindVertexArray(0);
	glDeleteVertexArrays(1, &vao);

	glDeleteBuffers(2, bo);
	free(indices);
	free(coord);

	gl_check_err();
}

void gl_fill(backend_t *base, struct color c, const region_t *clip) {
	auto gd = (struct gl_data *)base;
	return _gl_fill(base, c, clip, gd->back_fbo, gd->height, true);
}

image_handle gl_make_mask(backend_t *base, geometry_t size, const region_t *reg) {
	auto tex = ccalloc(1, struct gl_texture);
	auto img = default_new_backend_image(size.width, size.height);
	tex->width = size.width;
	tex->height = size.height;
	tex->texture = gl_new_texture(GL_TEXTURE_2D);
	tex->has_alpha = false;
	tex->y_inverted = true;
	img->inner = (struct backend_image_inner_base *)tex;
	img->inner->refcount = 1;

	glBindTexture(GL_TEXTURE_2D, tex->texture);
	glTexParameteri(GL_TEXTURE_2D, GL_TEXTURE_WRAP_S, GL_CLAMP_TO_BORDER);
	glTexParameteri(GL_TEXTURE_2D, GL_TEXTURE_WRAP_T, GL_CLAMP_TO_BORDER);
	glTexImage2D(GL_TEXTURE_2D, 0, GL_RED, size.width, size.height, 0, GL_RED,
	             GL_UNSIGNED_BYTE, NULL);
	glBindTexture(GL_TEXTURE_2D, 0);

	GLuint fbo;
	glBlendFunc(GL_ONE, GL_ZERO);
	glGenFramebuffers(1, &fbo);
	glBindFramebuffer(GL_FRAMEBUFFER, fbo);
	glFramebufferTexture2D(GL_DRAW_FRAMEBUFFER, GL_COLOR_ATTACHMENT0, GL_TEXTURE_2D,
	                       tex->texture, 0);
	glDrawBuffer(GL_COLOR_ATTACHMENT0);
	glClearColor(0, 0, 0, 1);
	glClear(GL_COLOR_BUFFER_BIT);
	_gl_fill(base, (struct color){1, 1, 1, 1}, reg, fbo, size.height, false);
	glBlendFunc(GL_ONE, GL_ONE_MINUS_SRC_ALPHA);
	glBindFramebuffer(GL_DRAW_FRAMEBUFFER, 0);
	glDeleteFramebuffers(1, &fbo);
	return (image_handle)img;
}

static void gl_release_image_inner(backend_t *base, struct gl_texture *inner) {
	auto gd = (struct gl_data *)base;
	if (inner->user_data) {
		gd->release_user_data(base, inner);
	}
	assert(inner->user_data == NULL);

	glDeleteTextures(1, &inner->texture);
	glDeleteTextures(2, inner->auxiliary_texture);
	free(inner);
	gl_check_err();
}

void gl_release_image(backend_t *base, image_handle image) {
	auto wd = (struct backend_image *)image;
	auto inner = (struct gl_texture *)wd->inner;
	inner->refcount--;
	assert(inner->refcount >= 0);
	if (inner->refcount == 0) {
		gl_release_image_inner(base, inner);
	}
	free(wd);
}

void *gl_create_window_shader(backend_t *backend_data attr_unused, const char *source) {
	auto win_shader = (gl_win_shader_t *)ccalloc(1, gl_win_shader_t);

	const char *vert_shaders[2] = {vertex_shader, NULL};
	const char *frag_shaders[4] = {win_shader_glsl, masking_glsl, source, NULL};

	if (!gl_win_shader_from_stringv(vert_shaders, frag_shaders, win_shader)) {
		free(win_shader);
		return NULL;
	}

	GLint viewport_dimensions[2];
	glGetIntegerv(GL_MAX_VIEWPORT_DIMS, viewport_dimensions);

	// Set projection matrix to gl viewport dimensions so we can use screen
	// coordinates for all vertices
	// Note: OpenGL matrices are column major
	GLfloat projection_matrix[4][4] = {{2.0F / (GLfloat)viewport_dimensions[0], 0, 0, 0},
	                                   {0, 2.0F / (GLfloat)viewport_dimensions[1], 0, 0},
	                                   {0, 0, 0, 0},
	                                   {-1, -1, 0, 1}};

	int pml = glGetUniformLocationChecked(win_shader->prog, "projection");
	glUseProgram(win_shader->prog);
	glUniformMatrix4fv(pml, 1, false, projection_matrix[0]);
	glUseProgram(0);

	return win_shader;
}

uint64_t gl_get_shader_attributes(backend_t *backend_data attr_unused, void *shader) {
	auto win_shader = (gl_win_shader_t *)shader;
	uint64_t ret = 0;
	if (glGetUniformLocation(win_shader->prog, "time") >= 0) {
		ret |= SHADER_ATTRIBUTE_ANIMATED;
	}
	return ret;
}

bool gl_init(struct gl_data *gd, session_t *ps) {
	glGenQueries(2, gd->frame_timing);
	gd->current_frame_timing = 0;

	// Initialize GL data structure
	glDisable(GL_DEPTH_TEST);
	glDepthMask(GL_FALSE);

	glEnable(GL_BLEND);
	// X pixmap is in premultiplied alpha, so we might just as well use it too.
	// Thanks to derhass for help.
	glBlendFunc(GL_ONE, GL_ONE_MINUS_SRC_ALPHA);

	// Initialize stencil buffer
	glDisable(GL_STENCIL_TEST);
	glStencilMask(0x1);
	glStencilFunc(GL_EQUAL, 0x1, 0x1);

	// Set gl viewport to the maximum supported size so we won't have to worry about
	// it later on when the screen is resized. The corresponding projection matrix can
	// be set now and won't have to be updated. Since fragments outside the target
	// buffer are skipped anyways, this should have no impact on performance.
	GLint viewport_dimensions[2];
	glGetIntegerv(GL_MAX_VIEWPORT_DIMS, viewport_dimensions);
	glViewport(0, 0, viewport_dimensions[0], viewport_dimensions[1]);

	// Clear screen
	glClearColor(0.0F, 0.0F, 0.0F, 1.0F);
	glClear(GL_COLOR_BUFFER_BIT | GL_STENCIL_BUFFER_BIT);

	glGenFramebuffers(1, &gd->back_fbo);
	glGenTextures(1, &gd->back_texture);
	if (!gd->back_fbo || !gd->back_texture) {
		log_error("Failed to generate a framebuffer object");
		return false;
	}

	glBindTexture(GL_TEXTURE_2D, gd->back_texture);
	glTexParameteri(GL_TEXTURE_2D, GL_TEXTURE_MIN_FILTER, GL_LINEAR);
	glTexParameteri(GL_TEXTURE_2D, GL_TEXTURE_MAG_FILTER, GL_LINEAR);
	glTexParameteri(GL_TEXTURE_2D, GL_TEXTURE_WRAP_S, GL_CLAMP_TO_EDGE);
	glTexParameteri(GL_TEXTURE_2D, GL_TEXTURE_WRAP_T, GL_CLAMP_TO_EDGE);
	glBindTexture(GL_TEXTURE_2D, 0);

	gd->default_mask_texture = gl_new_texture(GL_TEXTURE_2D);
	if (!gd->default_mask_texture) {
		log_error("Failed to generate a default mask texture");
		return false;
	}

	glBindTexture(GL_TEXTURE_2D, gd->default_mask_texture);
	glTexImage2D(GL_TEXTURE_2D, 0, GL_RED, 1, 1, 0, GL_RED, GL_UNSIGNED_BYTE,
	             (GLbyte[]){'\xff'});
	glBindTexture(GL_TEXTURE_2D, 0);

	// Initialize shaders
	gd->default_shader = gl_create_window_shader(NULL, win_shader_default);
	if (!gd->default_shader) {
		log_error("Failed to create window shaders");
		return false;
	}

	// Set projection matrix to gl viewport dimensions so we can use screen
	// coordinates for all vertices
	// Note: OpenGL matrices are column major
	GLfloat projection_matrix[4][4] = {{2.0F / (GLfloat)viewport_dimensions[0], 0, 0, 0},
	                                   {0, 2.0F / (GLfloat)viewport_dimensions[1], 0, 0},
	                                   {0, 0, 0, 0},
	                                   {-1, -1, 0, 1}};

	gd->fill_shader.prog = gl_create_program_from_str(fill_vert, fill_frag);
	gd->fill_shader.color_loc = glGetUniformLocation(gd->fill_shader.prog, "color");
	int pml = glGetUniformLocationChecked(gd->fill_shader.prog, "projection");
	glUseProgram(gd->fill_shader.prog);
	glUniformMatrix4fv(pml, 1, false, projection_matrix[0]);
	glUseProgram(0);

	gd->dithered_present = ps->o.dithered_present;
	gd->dummy_prog =
	    gl_create_program_from_strv((const char *[]){present_vertex_shader, NULL},
	                                (const char *[]){dummy_frag, NULL});
	if (!gd->dummy_prog) {
		log_error("Failed to create the dummy shader");
		return false;
	}
	if (gd->dithered_present) {
		gd->present_prog = gl_create_program_from_strv(
		    (const char *[]){present_vertex_shader, NULL},
		    (const char *[]){present_frag, dither_glsl, NULL});
	} else {
		gd->present_prog = gd->dummy_prog;
	}
	if (!gd->present_prog) {
		log_error("Failed to create the present shader");
		return false;
	}

	pml = glGetUniformLocationChecked(gd->dummy_prog, "projection");
	glUseProgram(gd->dummy_prog);
	glUniform1i(glGetUniformLocationChecked(gd->dummy_prog, "tex"), 0);
	glUniformMatrix4fv(pml, 1, false, projection_matrix[0]);
	if (gd->present_prog != gd->dummy_prog) {
		pml = glGetUniformLocationChecked(gd->present_prog, "projection");
		glUseProgram(gd->present_prog);
		glUniform1i(glGetUniformLocationChecked(gd->present_prog, "tex"), 0);
		glUniformMatrix4fv(pml, 1, false, projection_matrix[0]);
	}

	gd->shadow_shader.prog =
	    gl_create_program_from_str(present_vertex_shader, shadow_colorization_frag);
	gd->shadow_shader.uniform_color =
	    glGetUniformLocationChecked(gd->shadow_shader.prog, "color");
	pml = glGetUniformLocationChecked(gd->shadow_shader.prog, "projection");
	glUseProgram(gd->shadow_shader.prog);
	glUniform1i(glGetUniformLocationChecked(gd->shadow_shader.prog, "tex"), 0);
	glUniformMatrix4fv(pml, 1, false, projection_matrix[0]);
	glBindFragDataLocation(gd->shadow_shader.prog, 0, "out_color");

	gd->brightness_shader.prog =
	    gl_create_program_from_str(interpolating_vert, interpolating_frag);
	if (!gd->brightness_shader.prog) {
		log_error("Failed to create the brightness shader");
		return false;
	}
	pml = glGetUniformLocationChecked(gd->brightness_shader.prog, "projection");
	glUseProgram(gd->brightness_shader.prog);
	glUniform1i(glGetUniformLocationChecked(gd->brightness_shader.prog, "tex"), 0);
	glUniformMatrix4fv(pml, 1, false, projection_matrix[0]);

	glUseProgram(0);

	// Set up the size and format of the back texture
	glBindFramebuffer(GL_DRAW_FRAMEBUFFER, gd->back_fbo);
	glDrawBuffer(GL_COLOR_ATTACHMENT0);
	const GLint *format = gd->dithered_present ? (const GLint[]){GL_RGB16, GL_RGBA16}
	                                           : (const GLint[]){GL_RGB8, GL_RGBA8};
	for (int i = 0; i < 2; i++) {
		gd->back_format = format[i];
		gl_resize(gd, ps->root_width, ps->root_height);

		glFramebufferTexture2D(GL_DRAW_FRAMEBUFFER, GL_COLOR_ATTACHMENT0,
		                       GL_TEXTURE_2D, gd->back_texture, 0);
		if (glCheckFramebufferStatus(GL_DRAW_FRAMEBUFFER) == GL_FRAMEBUFFER_COMPLETE) {
			log_info("Using back buffer format %#x", gd->back_format);
			break;
		}
	}
	if (!gl_check_fb_complete(GL_DRAW_FRAMEBUFFER)) {
		return false;
	}
	glBindFramebuffer(GL_DRAW_FRAMEBUFFER, 0);

	gd->logger = gl_string_marker_logger_new();
	if (gd->logger) {
		log_add_target_tls(gd->logger);
	}

	const char *vendor = (const char *)glGetString(GL_VENDOR);
	log_debug("GL_VENDOR = %s", vendor);
	if (strcmp(vendor, "NVIDIA Corporation") == 0) {
		log_info("GL vendor is NVIDIA, enable xrender sync fence.");
		gd->is_nvidia = true;
	} else {
		gd->is_nvidia = false;
	}
	gd->has_robustness = epoxy_has_gl_extension("GL_ARB_robustness");
	gd->has_egl_image_storage = epoxy_has_gl_extension("GL_EXT_EGL_image_storage");
	gl_check_err();

	return true;
}

void gl_deinit(struct gl_data *gd) {
	if (gd->logger) {
		log_remove_target_tls(gd->logger);
		gd->logger = NULL;
	}

	if (gd->default_shader) {
		gl_destroy_window_shader(&gd->base, gd->default_shader);
		gd->default_shader = NULL;
	}
	glDeleteProgram(gd->dummy_prog);
	if (gd->present_prog != gd->dummy_prog) {
		glDeleteProgram(gd->present_prog);
	}
	gd->dummy_prog = 0;
	gd->present_prog = 0;

	glDeleteProgram(gd->fill_shader.prog);
	glDeleteProgram(gd->brightness_shader.prog);
	glDeleteProgram(gd->shadow_shader.prog);
	gd->fill_shader.prog = 0;
	gd->brightness_shader.prog = 0;
	gd->shadow_shader.prog = 0;

	glDeleteTextures(1, &gd->default_mask_texture);
	glDeleteTextures(1, &gd->back_texture);

	glDeleteQueries(2, gd->frame_timing);

	gl_check_err();
}

GLuint gl_new_texture(GLenum target) {
	GLuint texture;
	glGenTextures(1, &texture);
	if (!texture) {
		log_error("Failed to generate texture");
		return 0;
	}

	glBindTexture(target, texture);
	glTexParameteri(target, GL_TEXTURE_MIN_FILTER, GL_NEAREST);
	glTexParameteri(target, GL_TEXTURE_MAG_FILTER, GL_NEAREST);
	glTexParameteri(target, GL_TEXTURE_WRAP_S, GL_REPEAT);
	glTexParameteri(target, GL_TEXTURE_WRAP_T, GL_REPEAT);
	glBindTexture(target, 0);

	return texture;
}

/// Actually duplicate a texture into a new one, if this texture is shared
static inline void gl_image_decouple(backend_t *base, struct backend_image *img) {
	if (img->inner->refcount == 1) {
		return;
	}
	auto gd = (struct gl_data *)base;
	auto inner = (struct gl_texture *)img->inner;
	auto new_tex = ccalloc(1, struct gl_texture);

	new_tex->texture = gl_new_texture(GL_TEXTURE_2D);
	new_tex->y_inverted = inner->y_inverted;
	new_tex->has_alpha = inner->has_alpha;
	new_tex->height = inner->height;
	new_tex->width = inner->width;
	new_tex->shader = inner->shader;
	new_tex->refcount = 1;
	new_tex->user_data = gd->decouple_texture_user_data(base, inner->user_data);

	glBindTexture(GL_TEXTURE_2D, new_tex->texture);
	glTexImage2D(GL_TEXTURE_2D, 0, GL_RGBA8, new_tex->width, new_tex->height, 0,
	             GL_BGRA, GL_UNSIGNED_BYTE, NULL);
	glBindTexture(GL_TEXTURE_2D, 0);

	glUseProgram(gd->dummy_prog);
	glBindTexture(GL_TEXTURE_2D, inner->texture);

	GLuint fbo;
	glGenFramebuffers(1, &fbo);
	glBindFramebuffer(GL_DRAW_FRAMEBUFFER, fbo);
	glFramebufferTexture2D(GL_DRAW_FRAMEBUFFER, GL_COLOR_ATTACHMENT0, GL_TEXTURE_2D,
	                       new_tex->texture, 0);
	glDrawBuffer(GL_COLOR_ATTACHMENT0);
	gl_check_fb_complete(GL_DRAW_FRAMEBUFFER);

	glClearColor(0, 0, 0, 0);
	glClear(GL_COLOR_BUFFER_BIT);

	// clang-format off
	GLint coord[] = {
		// top left
		0, 0,                 // vertex coord
		0, 0,                 // texture coord

		// top right
		new_tex->width, 0, // vertex coord
		new_tex->width, 0, // texture coord

		// bottom right
		new_tex->width, new_tex->height,
		new_tex->width, new_tex->height,

		// bottom left
		0, new_tex->height,
		0, new_tex->height,
	};
	// clang-format on
	GLuint indices[] = {0, 1, 2, 2, 3, 0};

	GLuint vao;
	glGenVertexArrays(1, &vao);
	glBindVertexArray(vao);

	GLuint bo[2];
	glGenBuffers(2, bo);
	glBindBuffer(GL_ARRAY_BUFFER, bo[0]);
	glBindBuffer(GL_ELEMENT_ARRAY_BUFFER, bo[1]);
	glBufferData(GL_ARRAY_BUFFER, (long)sizeof(*coord) * 16, coord, GL_STREAM_DRAW);
	glBufferData(GL_ELEMENT_ARRAY_BUFFER, (long)sizeof(*indices) * 6, indices,
	             GL_STREAM_DRAW);

	glEnableVertexAttribArray(vert_coord_loc);
	glEnableVertexAttribArray(vert_in_texcoord_loc);
	glVertexAttribPointer(vert_coord_loc, 2, GL_INT, GL_FALSE, sizeof(GLint) * 4, NULL);
	glVertexAttribPointer(vert_in_texcoord_loc, 2, GL_INT, GL_FALSE,
	                      sizeof(GLint) * 4, (void *)(sizeof(GLint) * 2));

	glDrawElements(GL_TRIANGLES, 6, GL_UNSIGNED_INT, NULL);

	glDisableVertexAttribArray(vert_coord_loc);
	glDisableVertexAttribArray(vert_in_texcoord_loc);
	glBindVertexArray(0);
	glDeleteVertexArrays(1, &vao);

	glBindBuffer(GL_ARRAY_BUFFER, 0);
	glBindBuffer(GL_ELEMENT_ARRAY_BUFFER, 0);
	glDeleteBuffers(2, bo);

	glBindFramebuffer(GL_DRAW_FRAMEBUFFER, 0);
	glDeleteFramebuffers(1, &fbo);

	glBindTexture(GL_TEXTURE_2D, 0);
	glUseProgram(0);

	gl_check_err();

	img->inner = (struct backend_image_inner_base *)new_tex;
	inner->refcount--;
}

static void gl_image_apply_alpha(backend_t *base, struct backend_image *img,
                                 const region_t *reg_op, double alpha) {
	// Result color = 0 (GL_ZERO) + alpha (GL_CONSTANT_ALPHA) * original color
	auto inner = (struct gl_texture *)img->inner;
	glBlendFunc(GL_ZERO, GL_CONSTANT_ALPHA);
	glBlendColor(0, 0, 0, (GLclampf)alpha);
	GLuint fbo;
	glGenFramebuffers(1, &fbo);
	glBindFramebuffer(GL_DRAW_FRAMEBUFFER, fbo);
	glFramebufferTexture2D(GL_DRAW_FRAMEBUFFER, GL_COLOR_ATTACHMENT0, GL_TEXTURE_2D,
	                       inner->texture, 0);
	glDrawBuffer(GL_COLOR_ATTACHMENT0);
	_gl_fill(base, (struct color){0, 0, 0, 0}, reg_op, fbo, inner->height,
	         !inner->y_inverted);
	glBlendFunc(GL_ONE, GL_ONE_MINUS_SRC_ALPHA);
	glBindFramebuffer(GL_DRAW_FRAMEBUFFER, 0);
	glDeleteFramebuffers(1, &fbo);
}

void gl_present(backend_t *base, const region_t *region) {
	auto gd = (struct gl_data *)base;

	int nrects;
	const rect_t *rect = pixman_region32_rectangles((region_t *)region, &nrects);
	auto coord = ccalloc(nrects * 8, GLint);
	auto indices = ccalloc(nrects * 6, GLuint);
	for (int i = 0; i < nrects; i++) {
		// clang-format off
		memcpy(&coord[i * 8],
		       ((GLint[]){rect[i].x1, gd->height - rect[i].y2,
		                 rect[i].x2, gd->height - rect[i].y2,
		                 rect[i].x2, gd->height - rect[i].y1,
		                 rect[i].x1, gd->height - rect[i].y1}),
		       sizeof(GLint) * 8);
		// clang-format on

		GLuint u = (GLuint)(i * 4);
		memcpy(&indices[i * 6],
		       ((GLuint[]){u + 0, u + 1, u + 2, u + 2, u + 3, u + 0}),
		       sizeof(GLuint) * 6);
	}

	glUseProgram(gd->present_prog);
	glBindTexture(GL_TEXTURE_2D, gd->back_texture);

	GLuint vao;
	glGenVertexArrays(1, &vao);
	glBindVertexArray(vao);

	GLuint bo[2];
	glGenBuffers(2, bo);
	glEnableVertexAttribArray(vert_coord_loc);
	glBindBuffer(GL_ARRAY_BUFFER, bo[0]);
	glBindBuffer(GL_ELEMENT_ARRAY_BUFFER, bo[1]);
	glBufferData(GL_ARRAY_BUFFER, (long)sizeof(GLint) * nrects * 8, coord, GL_STREAM_DRAW);
	glBufferData(GL_ELEMENT_ARRAY_BUFFER, (long)sizeof(GLuint) * nrects * 6, indices,
	             GL_STREAM_DRAW);

	glVertexAttribPointer(vert_coord_loc, 2, GL_INT, GL_FALSE, sizeof(GLint) * 2, NULL);
	glDrawElements(GL_TRIANGLES, nrects * 6, GL_UNSIGNED_INT, NULL);

	glBindBuffer(GL_ARRAY_BUFFER, 0);
	glBindBuffer(GL_ELEMENT_ARRAY_BUFFER, 0);
	glBindVertexArray(0);
	glDeleteBuffers(2, bo);
	glDeleteVertexArrays(1, &vao);

	glEndQuery(GL_TIME_ELAPSED);
	gd->current_frame_timing ^= 1;

	gl_check_err();

	free(coord);
	free(indices);
}

bool gl_last_render_time(backend_t *base, struct timespec *ts) {
	auto gd = (struct gl_data *)base;
	GLint available = 0;
	glGetQueryObjectiv(gd->frame_timing[gd->current_frame_timing ^ 1],
	                   GL_QUERY_RESULT_AVAILABLE, &available);
	if (!available) {
		return false;
	}

	GLuint64 time;
	glGetQueryObjectui64v(gd->frame_timing[gd->current_frame_timing ^ 1],
	                      GL_QUERY_RESULT, &time);
	ts->tv_sec = (long)(time / 1000000000);
	ts->tv_nsec = (long)(time % 1000000000);
	gl_check_err();
	return true;
}

bool gl_image_op(backend_t *base, enum image_operations op, image_handle image,
                 const region_t *reg_op, const region_t *reg_visible attr_unused, void *arg) {
	auto tex = (struct backend_image *)image;
	switch (op) {
	case IMAGE_OP_APPLY_ALPHA:
		gl_image_decouple(base, tex);
		assert(tex->inner->refcount == 1);
		gl_image_apply_alpha(base, tex, reg_op, *(double *)arg);
		break;
	}

	return true;
}

bool gl_set_image_property(backend_t *backend_data, enum image_properties prop,
                           image_handle image, void *args) {
	if (prop != IMAGE_PROPERTY_CUSTOM_SHADER) {
		return default_set_image_property(backend_data, prop, image, args);
	}

	auto img = (struct backend_image *)image;
	auto inner = (struct gl_texture *)img->inner;
	inner->shader = args;
	return true;
}

struct gl_shadow_context {
	double radius;
	void *blur_context;
};

struct backend_shadow_context *gl_create_shadow_context(backend_t *base, double radius) {
	auto ctx = ccalloc(1, struct gl_shadow_context);
	ctx->radius = radius;
	ctx->blur_context = NULL;

	if (radius > 0) {
		struct gaussian_blur_args args = {
		    .size = (int)radius,
		    .deviation = gaussian_kernel_std_for_size(radius, 0.5 / 256.0),
		};
		ctx->blur_context = gl_create_blur_context(base, BLUR_METHOD_GAUSSIAN, &args);
		if (!ctx->blur_context) {
			log_error("Failed to create shadow context");
			free(ctx);
			return NULL;
		}
	}
	return (struct backend_shadow_context *)ctx;
}

void gl_destroy_shadow_context(backend_t *base attr_unused, struct backend_shadow_context *ctx) {
	auto ctx_ = (struct gl_shadow_context *)ctx;
	if (ctx_->blur_context) {
		gl_destroy_blur_context(base, (struct backend_blur_context *)ctx_->blur_context);
	}
	free(ctx_);
}

image_handle gl_shadow_from_mask(backend_t *base, image_handle mask_,
                                 struct backend_shadow_context *sctx, struct color color) {
	log_debug("Create shadow from mask");
	auto gd = (struct gl_data *)base;
	auto mask = (struct backend_image *)mask_;
	auto inner = (struct gl_texture *)mask->inner;
	auto gsctx = (struct gl_shadow_context *)sctx;
	int radius = (int)gsctx->radius;

	auto new_inner = ccalloc(1, struct gl_texture);
	new_inner->width = inner->width + radius * 2;
	new_inner->height = inner->height + radius * 2;
	new_inner->texture = gl_new_texture(GL_TEXTURE_2D);
	new_inner->has_alpha = inner->has_alpha;
	new_inner->y_inverted = true;
	auto new_img = default_new_backend_image(new_inner->width, new_inner->height);
	new_img->inner = (struct backend_image_inner_base *)new_inner;
	new_img->inner->refcount = 1;

	// Render the mask to a texture, so inversion and corner radius can be
	// applied.
	auto source_texture = gl_new_texture(GL_TEXTURE_2D);
	glActiveTexture(GL_TEXTURE0);
	glBindTexture(GL_TEXTURE_2D, source_texture);
	glTexParameteri(GL_TEXTURE_2D, GL_TEXTURE_MIN_FILTER, GL_LINEAR);
	glTexParameteri(GL_TEXTURE_2D, GL_TEXTURE_MAG_FILTER, GL_LINEAR);
	glTexImage2D(GL_TEXTURE_2D, 0, GL_RED, new_inner->width, new_inner->height, 0,
	             GL_RED, GL_UNSIGNED_BYTE, NULL);
	glBindTexture(GL_TEXTURE_2D, 0);
	GLuint fbo;
	glGenFramebuffers(1, &fbo);
	glBindFramebuffer(GL_DRAW_FRAMEBUFFER, fbo);
	glFramebufferTexture2D(GL_DRAW_FRAMEBUFFER, GL_COLOR_ATTACHMENT0, GL_TEXTURE_2D,
	                       source_texture, 0);
	glDrawBuffer(GL_COLOR_ATTACHMENT0);
	if (mask->color_inverted) {
		// If the mask is inverted, clear the source_texture to white, so the
		// "outside" of the mask would be correct
		glClearColor(1, 1, 1, 1);
	} else {
		glClearColor(0, 0, 0, 1);
	}
	glClear(GL_COLOR_BUFFER_BIT);
	{
		// clang-format off
		// interleaved vertex coordinates and texture coordinates
		GLint coords[] = {radius               , radius                , 0           ,             0,
				  radius + inner->width, radius                , inner->width,             0,
				  radius + inner->width, radius + inner->height, inner->width, inner->height,
				  radius               , radius + inner->height, 0           , inner->height,};
		// clang-format on
		GLuint indices[] = {0, 1, 2, 2, 3, 0};
		_gl_compose(base, mask, fbo, NULL, (coord_t){0}, coords, indices, 1);
	}

	gl_check_err();

	auto tmp_texture = source_texture;
	if (gsctx->blur_context != NULL) {
		glActiveTexture(GL_TEXTURE0);
		tmp_texture = gl_new_texture(GL_TEXTURE_2D);
		glBindTexture(GL_TEXTURE_2D, tmp_texture);
		glTexImage2D(GL_TEXTURE_2D, 0, GL_RED, new_inner->width,
		             new_inner->height, 0, GL_RED, GL_UNSIGNED_BYTE, NULL);
		glBindTexture(GL_TEXTURE_2D, 0);

		glBindFramebuffer(GL_DRAW_FRAMEBUFFER, fbo);
		glFramebufferTexture2D(GL_DRAW_FRAMEBUFFER, GL_COLOR_ATTACHMENT0,
		                       GL_TEXTURE_2D, tmp_texture, 0);

		region_t reg_blur;
		pixman_region32_init_rect(&reg_blur, 0, 0, (unsigned int)new_inner->width,
		                          (unsigned int)new_inner->height);
		// gl_blur expects reg_blur to be in X coordinate system (i.e. y flipped),
		// but we are covering the whole texture so we don't need to worry about
		// that.
		gl_blur_impl(
		    1.0, gsctx->blur_context, NULL, (coord_t){0}, &reg_blur, NULL,
		    source_texture,
		    (geometry_t){.width = new_inner->width, .height = new_inner->height},
		    fbo, gd->default_mask_texture, gd->dithered_present);
		pixman_region32_fini(&reg_blur);
	}

	// Colorize the shadow with color.
	log_debug("Colorize shadow");
	glActiveTexture(GL_TEXTURE0);
	glBindTexture(GL_TEXTURE_2D, new_inner->texture);
	glTexImage2D(GL_TEXTURE_2D, 0, GL_RGBA, new_inner->width, new_inner->height, 0,
	             GL_RGBA, GL_UNSIGNED_BYTE, NULL);
	glBindFramebuffer(GL_DRAW_FRAMEBUFFER, fbo);
	glFramebufferTexture2D(GL_DRAW_FRAMEBUFFER, GL_COLOR_ATTACHMENT0, GL_TEXTURE_2D,
	                       new_inner->texture, 0);
	glClearColor(0, 0, 0, 0);
	glClear(GL_COLOR_BUFFER_BIT);

	glBindTexture(GL_TEXTURE_2D, tmp_texture);
	glUseProgram(gd->shadow_shader.prog);
	// The shadow color is converted to the premultiplied format to respect the
	// globally set glBlendFunc and thus get the correct and expected result.
	glUniform4f(gd->shadow_shader.uniform_color, (GLfloat)(color.red * color.alpha),
	            (GLfloat)(color.green * color.alpha),
	            (GLfloat)(color.blue * color.alpha), (GLfloat)color.alpha);

	// clang-format off
	GLuint indices[] = {0, 1, 2, 2, 3, 0};
	GLint coord[] = {0                , 0                ,
	                 new_inner->width , 0                ,
	                 new_inner->width , new_inner->height,
	                 0                , new_inner->height,};
	// clang-format on

	GLuint vao;
	glGenVertexArrays(1, &vao);
	glBindVertexArray(vao);

	GLuint bo[2];
	glGenBuffers(2, bo);
	glBindBuffer(GL_ARRAY_BUFFER, bo[0]);
	glBindBuffer(GL_ELEMENT_ARRAY_BUFFER, bo[1]);
	glBufferData(GL_ARRAY_BUFFER, (long)sizeof(*coord) * 8, coord, GL_STREAM_DRAW);
	glBufferData(GL_ELEMENT_ARRAY_BUFFER, (long)sizeof(*indices) * 6, indices,
	             GL_STREAM_DRAW);

	glEnableVertexAttribArray(vert_coord_loc);
	glVertexAttribPointer(vert_coord_loc, 2, GL_INT, GL_FALSE, sizeof(GLint) * 2, NULL);

	glDrawElements(GL_TRIANGLES, 6, GL_UNSIGNED_INT, NULL);

	glDisableVertexAttribArray(vert_coord_loc);
	glBindVertexArray(0);
	glDeleteVertexArrays(1, &vao);

	glBindBuffer(GL_ARRAY_BUFFER, 0);
	glBindBuffer(GL_ELEMENT_ARRAY_BUFFER, 0);
	glDeleteBuffers(2, bo);

	glDeleteTextures(1, (GLuint[]){source_texture});
	if (tmp_texture != source_texture) {
		glDeleteTextures(1, (GLuint[]){tmp_texture});
	}
	glBindFramebuffer(GL_DRAW_FRAMEBUFFER, 0);
	glDeleteFramebuffers(1, &fbo);
	gl_check_err();
	return (image_handle)new_img;
}

enum device_status gl_device_status(backend_t *base) {
	auto gd = (struct gl_data *)base;
	if (!gd->has_robustness) {
		return DEVICE_STATUS_NORMAL;
	}
	if (glGetGraphicsResetStatusARB() == GL_NO_ERROR) {
		return DEVICE_STATUS_NORMAL;
	}
	return DEVICE_STATUS_RESETTING;
}<|MERGE_RESOLUTION|>--- conflicted
+++ resolved
@@ -552,17 +552,11 @@
 }
 
 // TODO(yshui) make use of reg_visible
-<<<<<<< HEAD
-void gl_compose(backend_t *base, void *image_data, coord_t image_dst, void *mask,
+void gl_compose(backend_t *base, image_handle image_data, coord_t image_dst, image_handle mask_,
                 coord_t mask_dst, const region_t *reg_tgt,
                 const region_t *reg_visible attr_unused, bool lerp) {
-=======
-void gl_compose(backend_t *base, image_handle image, coord_t image_dst,
-                image_handle mask_, coord_t mask_dst, const region_t *reg_tgt,
-                const region_t *reg_visible attr_unused) {
->>>>>>> b99c7db7
 	auto gd = (struct gl_data *)base;
-	auto img = (struct backend_image *)image;
+	auto img = (struct backend_image *)image_data;
 	auto mask = (struct backend_image *)mask_;
 	auto inner = (struct gl_texture *)img->inner;
 
