// SPDX-License-Identifier: MIT
/*
 * Compton - a compositor for X11
 *
 * Based on `xcompmgr` - Copyright (c) 2003, Keith Packard
 *
 * Copyright (c) 2011-2013, Christopher Jeffrey
 * Copyright (c) 2018, Yuxuan Shui <yshuiv7@gmail.com>
 *
 * See LICENSE-mit for more information.
 *
 */

#pragma once

// === Options ===

// Debug options, enable them using -D in CFLAGS
// #define DEBUG_REPAINT    1
// #define DEBUG_EVENTS     1
// #define DEBUG_RESTACK    1
// #define DEBUG_WINMATCH   1
// #define DEBUG_C2         1
// #define DEBUG_GLX_DEBUG_CONTEXT        1

#define MAX_ALPHA (255)

// === Includes ===

// For some special functions
#include <assert.h>
#include <stdbool.h>
#include <sys/time.h>
#include <time.h>

#include <X11/Xlib.h>
#include <ev.h>
#include <pixman.h>
#include <xcb/render.h>
#include <xcb/sync.h>
#include <xcb/xproto.h>

#include "uthash_extra.h"
#ifdef CONFIG_OPENGL
#include "backend/gl/glx.h"
#endif

// X resource checker
#ifdef DEBUG_XRC
#include "xrescheck.h"
#endif

// FIXME This list of includes should get shorter
#include "backend/backend.h"
#include "backend/driver.h"
#include "compiler.h"
#include "config.h"
#include "list.h"
#include "region.h"
#include "render.h"
#include "statistics.h"
#include "types.h"
#include "utils.h"
#include "win_defs.h"
#include "x.h"

// === Constants ===0

#define NS_PER_SEC 1000000000L
#define US_PER_SEC 1000000L
#define MS_PER_SEC 1000

/// @brief Maximum OpenGL FBConfig depth.
#define OPENGL_MAX_DEPTH 32

/// @brief Maximum OpenGL buffer age.
#define CGLX_MAX_BUFFER_AGE 5

// Window flags

// === Types ===
typedef struct glx_fbconfig glx_fbconfig_t;
struct glx_session;
struct atom;
struct conv;

#ifdef CONFIG_OPENGL
#ifdef DEBUG_GLX_DEBUG_CONTEXT
typedef GLXContext (*f_glXCreateContextAttribsARB)(Display *dpy, GLXFBConfig config,
                                                   GLXContext share_context, Bool direct,
                                                   const int *attrib_list);
typedef void (*GLDEBUGPROC)(GLenum source, GLenum type, GLuint id, GLenum severity,
                            GLsizei length, const GLchar *message, GLvoid *userParam);
typedef void (*f_DebugMessageCallback)(GLDEBUGPROC, void *userParam);
#endif

typedef struct glx_prog_main {
	/// GLSL program.
	GLuint prog;
	/// Location of uniform "opacity" in window GLSL program.
	GLint unifm_opacity;
	/// Location of uniform "invert_color" in blur GLSL program.
	GLint unifm_invert_color;
	/// Location of uniform "tex" in window GLSL program.
	GLint unifm_tex;
	/// Location of uniform "time" in window GLSL program.
	GLint unifm_time;
} glx_prog_main_t;

#define GLX_PROG_MAIN_INIT                                                               \
	{                                                                                \
		.prog = 0, .unifm_opacity = -1, .unifm_invert_color = -1,                \
		.unifm_tex = -1, .unifm_time = -1                                        \
	}

#else
struct glx_prog_main {};
#endif

#define PAINT_INIT                                                                       \
	{ .pixmap = XCB_NONE, .pict = XCB_NONE }

/// Linked list type of atoms.
typedef struct _latom {
	xcb_atom_t atom;
	struct _latom *next;
} latom_t;

struct shader_info {
	char *key;
	char *source;
	void *backend_shader;
	uint64_t attributes;
	UT_hash_handle hh;
};

/// Structure containing all necessary data for a session.
typedef struct session {
	// === Event handlers ===
	/// ev_io for X connection
	ev_io xiow;
	/// Timer for checking DPMS power level
	ev_timer dpms_check_timer;
	/// Timeout for delayed unredirection.
	ev_timer unredir_timer;
	/// Timer for fading
	ev_timer fade_timer;
	/// Timer for animations
	ev_timer animation_timer;
	/// Use an ev_idle callback for drawing
	/// So we only start drawing when events are processed
	ev_idle draw_idle;
	/// Use an ev_timer callback for drawing
	ev_timer draw_timer;
	/// Called every time we have timeouts or new data on socket,
	/// so we can be sure if xcb read from X socket at anytime during event
	/// handling, we will not left any event unhandled in the queue
	ev_prepare event_check;
	/// Signal handler for SIGUSR1
	ev_signal usr1_signal;
	/// Signal handler for SIGINT
	ev_signal int_signal;

	// === Backend related ===
	/// backend data
	backend_t *backend_data;
	/// backend blur context
	void *backend_blur_context;
	/// graphic drivers used
	enum driver drivers;
	/// file watch handle
	void *file_watch_handle;
	/// libev mainloop
	struct ev_loop *loop;
	/// Shaders
	struct shader_info *shaders;

	// === Display related ===
	/// X connection
	struct x_connection c;
	/// Whether the X server is grabbed by us
	bool server_grabbed;
	/// Width of root window.
	int root_width;
<<<<<<< HEAD
	// Damage of root window.
	// Damage root_damage;
    int selmon_center_x;
    int selmon_center_y;
=======
	/// Height of root window.
	int root_height;
>>>>>>> 961dc998
	/// X Composite overlay window.
	xcb_window_t overlay;
	/// The target window for debug mode
	xcb_window_t debug_window;
	/// Whether the root tile is filled by us.
	bool root_tile_fill;
	/// Picture of the root window background.
	paint_t root_tile_paint;
	/// The backend data the root pixmap bound to
	void *root_image;
	/// A region of the size of the screen.
	region_t screen_reg;
	/// Picture of root window. Destination of painting in no-DBE painting
	/// mode.
	xcb_render_picture_t root_picture;
	/// A Picture acting as the painting target.
	xcb_render_picture_t tgt_picture;
	/// Temporary buffer to paint to before sending to display.
	paint_t tgt_buffer;
	/// Window ID of the window we register as a symbol.
	xcb_window_t reg_win;
#ifdef CONFIG_OPENGL
	/// Pointer to GLX data.
	struct glx_session *psglx;
	/// Custom GLX program used for painting window.
	// XXX should be in struct glx_session
	glx_prog_main_t glx_prog_win;
	struct glx_fbconfig_info *argb_fbconfig;
#endif
	/// Sync fence to sync draw operations
	xcb_sync_fence_t sync_fence;
	/// Whether we are rendering the first frame after screen is redirected
	bool first_frame;
	/// Whether screen has been turned off
	bool screen_is_off;
	/// Event context for X Present extension.
	uint32_t present_event_id;
	xcb_special_event_t *present_event;
	/// When last MSC event happened, in useconds.
	uint64_t last_msc_instant;
	/// The last MSC number
	uint64_t last_msc;
	/// When the currently rendered frame will be displayed.
	/// 0 means there is no pending frame.
	uint64_t target_msc;
	/// The delay between when the last frame was scheduled to be rendered, and when
	/// the render actually started.
	uint64_t last_schedule_delay;
	/// When do we want our next frame to start rendering.
	uint64_t next_render;
	/// Did we actually render the last frame. Sometimes redraw will be scheduled only
	/// to find out nothing has changed. In which case this will be set to false.
	bool did_render;
	/// Whether we can perform frame pacing.
	bool frame_pacing;

	/// Render statistics
	struct render_statistics render_stats;

	// === Operation related ===
	/// Flags related to the root window
	uint64_t root_flags;
	/// Program options.
	options_t o;
	/// Whether we have hit unredirection timeout.
	bool tmout_unredir_hit;
	/// Whether we need to redraw the screen
	bool redraw_needed;

	/// Cache a xfixes region so we don't need to allocate it every time.
	/// A workaround for yshui/picom#301
	xcb_xfixes_region_t damaged_region;
	/// The region needs to painted on next paint.
	region_t *damage;
	/// The region damaged on the last paint.
	region_t *damage_ring;
	/// Number of damage regions we track
	int ndamage;
	/// Whether all windows are currently redirected.
	bool redirected;
	/// Pre-generated alpha pictures.
	xcb_render_picture_t *alpha_picts;
	/// Time of last fading. In milliseconds.
	long long fade_time;
<<<<<<< HEAD
	/// Time of last window animation step. In milliseconds.
	long animation_time; // TODO(dccsillag) turn into `long long`, like fade_time
	/// Head pointer of the error ignore linked list.
	pending_reply_t *pending_reply_head;
	/// Pointer to the <code>next</code> member of tail element of the error
	/// ignore linked list.
	pending_reply_t **pending_reply_tail;
=======
>>>>>>> 961dc998
	// Cached blur convolution kernels.
	struct x_convolution_kernel **blur_kerns_cache;
	/// If we should quit
	bool quit : 1;
	// TODO(yshui) use separate flags for dfferent kinds of updates so we don't
	// waste our time.
	/// Whether there are pending updates, like window creation, etc.
	bool pending_updates : 1;

	// === Expose event related ===
	/// Pointer to an array of <code>XRectangle</code>-s of exposed region.
	/// XXX why do we need this array?
	rect_t *expose_rects;
	/// Number of <code>XRectangle</code>-s in <code>expose_rects</code>.
	int size_expose;
	/// Index of the next free slot in <code>expose_rects</code>.
	int n_expose;

	// === Window related ===
	/// A hash table of all windows.
	struct win *windows;
	/// Windows in their stacking order
	struct list_node window_stack;
	/// Pointer to <code>win</code> of current active window. Used by
	/// EWMH <code>_NET_ACTIVE_WINDOW</code> focus detection. In theory,
	/// it's more reliable to store the window ID directly here, just in
	/// case the WM does something extraordinary, but caching the pointer
	/// means another layer of complexity.
	struct managed_win *active_win;
	/// Window ID of leader window of currently active window. Used for
	/// subsidiary window detection.
	xcb_window_t active_leader;

	// === Shadow/dimming related ===
	/// 1x1 black Picture.
	xcb_render_picture_t black_picture;
	/// 1x1 Picture of the shadow color.
	xcb_render_picture_t cshadow_picture;
	/// 1x1 white Picture.
	xcb_render_picture_t white_picture;
	/// Backend shadow context.
	struct backend_shadow_context *shadow_context;
	// for shadow precomputation
	/// A region in which shadow is not painted on.
	region_t shadow_exclude_reg;

	// === Software-optimization-related ===
	/// Nanosecond offset of the first painting.
	long paint_tm_offset;

#ifdef CONFIG_VSYNC_DRM
	// === DRM VSync related ===
	/// File descriptor of DRI device file. Used for DRM VSync.
	int drm_fd;
#endif

	// === X extension related ===
	/// Event base number for X Fixes extension.
	int xfixes_event;
	/// Error base number for X Fixes extension.
	int xfixes_error;
	/// Event base number for X Damage extension.
	int damage_event;
	/// Error base number for X Damage extension.
	int damage_error;
	/// Event base number for X Render extension.
	int render_event;
	/// Error base number for X Render extension.
	int render_error;
	/// Event base number for X Composite extension.
	int composite_event;
	/// Error base number for X Composite extension.
	int composite_error;
	/// Major opcode for X Composite extension.
	int composite_opcode;
	/// Whether X DPMS extension exists
	bool dpms_exists;
	/// Whether X Shape extension exists.
	bool shape_exists;
	/// Event base number for X Shape extension.
	int shape_event;
	/// Error base number for X Shape extension.
	int shape_error;
	/// Whether X RandR extension exists.
	bool randr_exists;
	/// Event base number for X RandR extension.
	int randr_event;
	/// Error base number for X RandR extension.
	int randr_error;
	/// Whether X Present extension exists.
	bool present_exists;
	/// Whether X GLX extension exists.
	bool glx_exists;
	/// Event base number for X GLX extension.
	int glx_event;
	/// Error base number for X GLX extension.
	int glx_error;
	/// Information about monitors.
	struct x_monitors monitors;
	/// Whether X Sync extension exists.
	bool xsync_exists;
	/// Event base number for X Sync extension.
	int xsync_event;
	/// Error base number for X Sync extension.
	int xsync_error;
	/// Whether X Render convolution filter exists.
	bool xrfilter_convolution_exists;

	// === Atoms ===
	struct atom *atoms;
	/// Array of atoms of all possible window types.
	xcb_atom_t atoms_wintypes[NUM_WINTYPES];
	/// Linked list of additional atoms to track.
	latom_t *track_atom_lst;

#ifdef CONFIG_DBUS
	// === DBus related ===
	void *dbus_data;
#endif

	int (*vsync_wait)(session_t *);
} session_t;

/// Enumeration for window event hints.
typedef enum { WIN_EVMODE_UNKNOWN, WIN_EVMODE_FRAME, WIN_EVMODE_CLIENT } win_evmode_t;

extern const char *const WINTYPES[NUM_WINTYPES];
extern session_t *ps_g;

void ev_xcb_error(session_t *ps, xcb_generic_error_t *err);

// === Functions ===

/**
 * Subtracting two struct timespec values.
 *
 * Taken from glibc manual.
 *
 * Subtract the `struct timespec' values X and Y,
 * storing the result in RESULT.
 * Return 1 if the difference is negative, otherwise 0.
 */
static inline int
timespec_subtract(struct timespec *result, struct timespec *x, struct timespec *y) {
	/* Perform the carry for the later subtraction by updating y. */
	if (x->tv_nsec < y->tv_nsec) {
		long nsec = (y->tv_nsec - x->tv_nsec) / NS_PER_SEC + 1;
		y->tv_nsec -= NS_PER_SEC * nsec;
		y->tv_sec += nsec;
	}

	if (x->tv_nsec - y->tv_nsec > NS_PER_SEC) {
		long nsec = (x->tv_nsec - y->tv_nsec) / NS_PER_SEC;
		y->tv_nsec += NS_PER_SEC * nsec;
		y->tv_sec -= nsec;
	}

	/* Compute the time remaining to wait.
	   tv_nsec is certainly positive. */
	result->tv_sec = x->tv_sec - y->tv_sec;
	result->tv_nsec = x->tv_nsec - y->tv_nsec;

	/* Return 1 if result is negative. */
	return x->tv_sec < y->tv_sec;
}

/**
 * Get current time in struct timeval.
 */
static inline struct timeval get_time_timeval(void) {
	struct timeval tv = {0, 0};

	gettimeofday(&tv, NULL);

	// Return a time of all 0 if the call fails
	return tv;
}

/**
 * Get current time in struct timespec.
 *
 * Note its starting time is unspecified.
 */
static inline struct timespec get_time_timespec(void) {
	struct timespec tm = {0, 0};

	clock_gettime(CLOCK_MONOTONIC, &tm);

	// Return a time of all 0 if the call fails
	return tm;
}

/**
 * Return the painting target window.
 */
static inline xcb_window_t get_tgt_window(session_t *ps) {
	return ps->overlay != XCB_NONE ? ps->overlay : ps->c.screen_info->root;
}

/**
 * Check if current backend uses GLX.
 */
static inline bool bkend_use_glx(session_t *ps) {
	return BKEND_GLX == ps->o.backend || BKEND_XR_GLX_HYBRID == ps->o.backend;
}

/**
 * Determine if a window has a specific property.
 *
 * @param ps current session
 * @param w window to check
 * @param atom atom of property to check
 * @return true if it has the attribute, false otherwise
 */
static inline bool wid_has_prop(const session_t *ps, xcb_window_t w, xcb_atom_t atom) {
	auto r = xcb_get_property_reply(
	    ps->c.c,
	    xcb_get_property(ps->c.c, 0, w, atom, XCB_GET_PROPERTY_TYPE_ANY, 0, 0), NULL);
	if (!r) {
		return false;
	}

	auto rtype = r->type;
	free(r);

	if (rtype != XCB_NONE) {
		return true;
	}
	return false;
}

void force_repaint(session_t *ps);

/** @name DBus handling
 */
///@{
#ifdef CONFIG_DBUS
/** @name DBus hooks
 */
///@{
void opts_set_no_fading_openclose(session_t *ps, bool newval);
//!@}
#endif

/**
 * Set a <code>bool</code> array of all wintypes to true.
 */
static inline void wintype_arr_enable(bool arr[]) {
	wintype_t i;

	for (i = 0; i < NUM_WINTYPES; ++i) {
		arr[i] = true;
	}
}<|MERGE_RESOLUTION|>--- conflicted
+++ resolved
@@ -182,15 +182,7 @@
 	bool server_grabbed;
 	/// Width of root window.
 	int root_width;
-<<<<<<< HEAD
-	// Damage of root window.
-	// Damage root_damage;
-    int selmon_center_x;
-    int selmon_center_y;
-=======
-	/// Height of root window.
 	int root_height;
->>>>>>> 961dc998
 	/// X Composite overlay window.
 	xcb_window_t overlay;
 	/// The target window for debug mode
@@ -275,7 +267,6 @@
 	xcb_render_picture_t *alpha_picts;
 	/// Time of last fading. In milliseconds.
 	long long fade_time;
-<<<<<<< HEAD
 	/// Time of last window animation step. In milliseconds.
 	long animation_time; // TODO(dccsillag) turn into `long long`, like fade_time
 	/// Head pointer of the error ignore linked list.
@@ -283,8 +274,6 @@
 	/// Pointer to the <code>next</code> member of tail element of the error
 	/// ignore linked list.
 	pending_reply_t **pending_reply_tail;
-=======
->>>>>>> 961dc998
 	// Cached blur convolution kernels.
 	struct x_convolution_kernel **blur_kerns_cache;
 	/// If we should quit
