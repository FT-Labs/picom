--- conflicted
+++ resolved
@@ -157,16 +157,13 @@
 	ev_timer unredir_timer;
 	/// Timer for fading
 	ev_timer fade_timer;
-<<<<<<< HEAD
 	/// Timer for animations
 	ev_timer animation_timer;
 	/// Use an ev_idle callback for drawing
 	/// So we only start drawing when events are processed
 	ev_idle draw_idle;
-=======
 	/// Use an ev_timer callback for drawing
 	ev_timer draw_timer;
->>>>>>> ac55ce7b
 	/// Called every time we have timeouts or new data on socket,
 	/// so we can be sure if xcb read from X socket at anytime during event
 	/// handling, we will not left any event unhandled in the queue
