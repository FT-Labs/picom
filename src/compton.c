--- conflicted
+++ resolved
@@ -96,8 +96,6 @@
 Atom win_type_atom;
 Atom win_type[NUM_WINTYPES];
 
-unsigned long fade_time;
-
 /**
  * Macros
  */
@@ -118,11 +116,7 @@
   .fade_in_step = 0.028 * OPAQUE,
   .fade_out_step = 0.03 * OPAQUE,
   .fade_delta = 10,
-<<<<<<< HEAD
-  .fade_trans = False,
-=======
   .no_fading_openclose = False,
->>>>>>> 69513d62
   .clear_shadow = False,
   .inactive_opacity = 0,
   .inactive_opacity_override = False,
@@ -172,11 +166,7 @@
  */
 static int
 fade_timeout(void) {
-<<<<<<< HEAD
-  int diff = options.fade_delta - get_time_in_milliseconds() + fade_time;
-=======
   int diff = opts.fade_delta - get_time_in_milliseconds() + fade_time;
->>>>>>> 69513d62
 
   if (diff < 0)
     diff = 0;
@@ -1182,11 +1172,7 @@
   // Sounds like the timeout in poll() frequently does not work
   // accurately, asking it to wait to 20ms, and often it would wait for
   // 19ms, so the step value has to be rounded.
-<<<<<<< HEAD
-  unsigned steps = roundl((double) (get_time_in_milliseconds() - fade_time) / options.fade_delta);
-=======
   unsigned steps = roundl((double) (get_time_in_milliseconds() - fade_time) / opts.fade_delta);
->>>>>>> 69513d62
 
   // Reset fade_time
   fade_time = get_time_in_milliseconds();
