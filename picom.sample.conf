--- conflicted
+++ resolved
@@ -356,15 +356,12 @@
 # instead of blending on top of them.
 #
 transparent-clipping = false;
-<<<<<<< HEAD
-=======
 
 # Specify a list of conditions of windows that should never have transparent
 # clipping applied. Useful for screenshot tools, where you need to be able to
 # see through transparent parts of the window.
 #
 # transparent-clipping-exclude = []
->>>>>>> 4fbc9b33
 
 # Set the log level. Possible values are:
 #  "trace", "debug", "info", "warn", "error"
